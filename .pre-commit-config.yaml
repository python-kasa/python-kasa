--- conflicted
+++ resolved
@@ -33,15 +33,7 @@
     additional_dependencies: [toml]
 
 - repo: https://github.com/pre-commit/mirrors-mypy
-<<<<<<< HEAD
-  rev: v0.790
-  hooks:
-  - id: mypy
-    additional_dependencies: [pycryptodome]
-#    args: [--no-strict-optional, --ignore-missing-imports]
-=======
   rev: v0.910
   hooks:
   - id: mypy
-    additional_dependencies: [types-click]
->>>>>>> 6b18c5cd
+    additional_dependencies: [types-click]