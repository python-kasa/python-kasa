--- conflicted
+++ resolved
@@ -9,11 +9,7 @@
 from .led import Led
 from .lensmask import LensMask
 from .matter import Matter
-<<<<<<< HEAD
-from .motion import Motion
-=======
 from .motiondetection import MotionDetection
->>>>>>> 63f4f827
 from .pantilt import PanTilt
 from .persondetection import PersonDetection
 from .tamperdetection import TamperDetection
@@ -31,11 +27,7 @@
     "Time",
     "HomeKit",
     "Matter",
-<<<<<<< HEAD
-    "Motion",
-=======
     "MotionDetection",
->>>>>>> 63f4f827
     "LensMask",
     "TamperDetection",
 ]