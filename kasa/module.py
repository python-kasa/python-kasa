"""Interact with modules.

Modules are implemented by devices to encapsulate sets of functionality like
Light, AutoOff, Firmware etc.

>>> from kasa import Discover, Module
>>>
>>> dev = await Discover.discover_single(
>>>     "127.0.0.3",
>>>     username="user@example.com",
>>>     password="great_password"
>>> )
>>> await dev.update()
>>> print(dev.alias)
Living Room Bulb

To see whether a device supports a group of functionality
check for the existence of the module:

>>> if light := dev.modules.get("Light"):
>>>     print(light.brightness)
100

.. include:: ../featureattributes.md
   :parser: myst_parser.sphinx_

To see whether a device supports specific functionality, you can check whether the
module has that feature:

>>> if light.has_feature("hsv"):
>>>     print(light.hsv)
HSV(hue=0, saturation=100, value=100)

If you know or expect the module to exist you can access by index:

>>> light_preset = dev.modules["LightPreset"]
>>> print(light_preset.preset_list)
['Not set', 'Light preset 1', 'Light preset 2', 'Light preset 3',\
 'Light preset 4', 'Light preset 5', 'Light preset 6', 'Light preset 7']

Modules support typing via the Module names in Module:

>>> from typing import reveal_type, TYPE_CHECKING
>>> light_effect = dev.modules.get("LightEffect")
>>> light_effect_typed = dev.modules.get(Module.LightEffect)
>>> if TYPE_CHECKING:
>>>     reveal_type(light_effect)  # Static checker will reveal: str
>>>     reveal_type(light_effect_typed)  # Static checker will reveal: LightEffect

"""

from __future__ import annotations

import logging
from abc import ABC, abstractmethod
from collections.abc import Callable
from functools import cache
from typing import (
    TYPE_CHECKING,
    Final,
    TypeVar,
    get_type_hints,
)

from .exceptions import KasaException
from .feature import Feature
from .modulemapping import ModuleName

if TYPE_CHECKING:
    from . import interfaces
    from .device import Device
    from .iot import modules as iot
    from .smart import modules as smart
    from .smartcam import modules as smartcam

_LOGGER = logging.getLogger(__name__)

ModuleT = TypeVar("ModuleT", bound="Module")


class FeatureAttribute:
    """Class for annotating attributes bound to feature."""

    def __init__(self, feature_name: str | None = None) -> None:
        self.feature_name = feature_name

    def __repr__(self) -> str:
        return "FeatureAttribute"


class Module(ABC):
    """Base class implemention for all modules.

    The base classes should implement `query` to return the query they want to be
    executed during the regular update cycle.
    """

    # Common Modules
<<<<<<< HEAD
    Alarm: Final[ModuleName[interfaces.Alarm]] = ModuleName("Alarm")
=======
    ChildSetup: Final[ModuleName[interfaces.ChildSetup]] = ModuleName("ChildSetup")
>>>>>>> 09fce3f4
    Energy: Final[ModuleName[interfaces.Energy]] = ModuleName("Energy")
    Fan: Final[ModuleName[interfaces.Fan]] = ModuleName("Fan")
    LightEffect: Final[ModuleName[interfaces.LightEffect]] = ModuleName("LightEffect")
    Led: Final[ModuleName[interfaces.Led]] = ModuleName("Led")
    Light: Final[ModuleName[interfaces.Light]] = ModuleName("Light")
    LightPreset: Final[ModuleName[interfaces.LightPreset]] = ModuleName("LightPreset")
    Thermostat: Final[ModuleName[interfaces.Thermostat]] = ModuleName("Thermostat")
    Time: Final[ModuleName[interfaces.Time]] = ModuleName("Time")

    # IOT only Modules
    IotAmbientLight: Final[ModuleName[iot.AmbientLight]] = ModuleName("ambient")
    IotAntitheft: Final[ModuleName[iot.Antitheft]] = ModuleName("anti_theft")
    IotCountdown: Final[ModuleName[iot.Countdown]] = ModuleName("countdown")
    IotMotion: Final[ModuleName[iot.Motion]] = ModuleName("motion")
    IotSchedule: Final[ModuleName[iot.Schedule]] = ModuleName("schedule")
    IotUsage: Final[ModuleName[iot.Usage]] = ModuleName("usage")
    IotCloud: Final[ModuleName[iot.Cloud]] = ModuleName("cloud")

    # SMART only Modules
    AutoOff: Final[ModuleName[smart.AutoOff]] = ModuleName("AutoOff")
    BatterySensor: Final[ModuleName[smart.BatterySensor]] = ModuleName("BatterySensor")
    Brightness: Final[ModuleName[smart.Brightness]] = ModuleName("Brightness")
    ChildDevice: Final[ModuleName[smart.ChildDevice]] = ModuleName("ChildDevice")
    Cloud: Final[ModuleName[smart.Cloud]] = ModuleName("Cloud")
    Color: Final[ModuleName[smart.Color]] = ModuleName("Color")
    ColorTemperature: Final[ModuleName[smart.ColorTemperature]] = ModuleName(
        "ColorTemperature"
    )
    ContactSensor: Final[ModuleName[smart.ContactSensor]] = ModuleName("ContactSensor")
    DeviceModule: Final[ModuleName[smart.DeviceModule]] = ModuleName("DeviceModule")
    Firmware: Final[ModuleName[smart.Firmware]] = ModuleName("Firmware")
    FrostProtection: Final[ModuleName[smart.FrostProtection]] = ModuleName(
        "FrostProtection"
    )
    HumiditySensor: Final[ModuleName[smart.HumiditySensor]] = ModuleName(
        "HumiditySensor"
    )
    LightTransition: Final[ModuleName[smart.LightTransition]] = ModuleName(
        "LightTransition"
    )
    MotionSensor: Final[ModuleName[smart.MotionSensor]] = ModuleName("MotionSensor")
    ReportMode: Final[ModuleName[smart.ReportMode]] = ModuleName("ReportMode")
    SmartLightEffect: Final[ModuleName[smart.SmartLightEffect]] = ModuleName(
        "LightEffect"
    )
    IotLightEffect: Final[ModuleName[iot.LightEffect]] = ModuleName("LightEffect")
    TemperatureSensor: Final[ModuleName[smart.TemperatureSensor]] = ModuleName(
        "TemperatureSensor"
    )
    TemperatureControl: Final[ModuleName[smart.TemperatureControl]] = ModuleName(
        "TemperatureControl"
    )
    WaterleakSensor: Final[ModuleName[smart.WaterleakSensor]] = ModuleName(
        "WaterleakSensor"
    )
    ChildProtection: Final[ModuleName[smart.ChildProtection]] = ModuleName(
        "ChildProtection"
    )
    ChildLock: Final[ModuleName[smart.ChildLock]] = ModuleName("ChildLock")
    TriggerLogs: Final[ModuleName[smart.TriggerLogs]] = ModuleName("TriggerLogs")

    HomeKit: Final[ModuleName[smart.HomeKit]] = ModuleName("HomeKit")
    Matter: Final[ModuleName[smart.Matter]] = ModuleName("Matter")

    # SMARTCAM only modules
    Camera: Final[ModuleName[smartcam.Camera]] = ModuleName("Camera")
    LensMask: Final[ModuleName[smartcam.LensMask]] = ModuleName("LensMask")

    # Vacuum modules
    Clean: Final[ModuleName[smart.Clean]] = ModuleName("Clean")
    Consumables: Final[ModuleName[smart.Consumables]] = ModuleName("Consumables")
    Dustbin: Final[ModuleName[smart.Dustbin]] = ModuleName("Dustbin")
    Speaker: Final[ModuleName[smart.Speaker]] = ModuleName("Speaker")
    Mop: Final[ModuleName[smart.Mop]] = ModuleName("Mop")
    CleanRecords: Final[ModuleName[smart.CleanRecords]] = ModuleName("CleanRecords")

    def __init__(self, device: Device, module: str) -> None:
        self._device = device
        self._module = module
        self._module_features: dict[str, Feature] = {}

    @property
    def _all_features(self) -> dict[str, Feature]:
        """Get the features for this module and any sub modules."""
        return self._module_features

    def has_feature(self, attribute: str | property | Callable) -> bool:
        """Return True if the module attribute feature is supported."""
        return bool(self.get_feature(attribute))

    def get_feature(self, attribute: str | property | Callable) -> Feature | None:
        """Get Feature for a module attribute or None if not supported."""
        return _get_bound_feature(self, attribute)

    @abstractmethod
    def query(self) -> dict:
        """Query to execute during the update cycle.

        The inheriting modules implement this to include their wanted
        queries to the query that gets executed when Device.update() gets called.
        """

    @property
    @abstractmethod
    def data(self) -> dict:
        """Return the module specific raw data from the last update."""

    def _initialize_features(self) -> None:  # noqa: B027
        """Initialize features after the initial update.

        This can be implemented if features depend on module query responses.
        It will only be called once per module and will always be called
        after *_post_update_hook* has been called for every device module and its
        children's modules.
        """

    async def _post_update_hook(self) -> None:  # noqa: B027
        """Perform actions after a device update.

        This can be implemented if a module needs to perform actions each time
        the device has updated like generating collections for property access.
        It will be called after every update and will be called prior to
        *_initialize_features* on the first update.
        """

    def _add_feature(self, feature: Feature) -> None:
        """Add module feature."""
        id_ = feature.id
        if id_ in self._module_features:
            raise KasaException(f"Duplicate id detected {id_}")
        self._module_features[id_] = feature

    def __repr__(self) -> str:
        return (
            f"<Module {self.__class__.__name__} ({self._module})"
            f" for {self._device.host}>"
        )


def _get_feature_attribute(attribute: property | Callable) -> FeatureAttribute | None:
    """Check if an attribute is bound to a feature with FeatureAttribute."""
    if isinstance(attribute, property):
        hints = get_type_hints(attribute.fget, include_extras=True)
    else:
        hints = get_type_hints(attribute, include_extras=True)

    if (return_hints := hints.get("return")) and hasattr(return_hints, "__metadata__"):
        metadata = hints["return"].__metadata__
        for meta in metadata:
            if isinstance(meta, FeatureAttribute):
                return meta

    return None


@cache
def _get_bound_feature(
    module: Module, attribute: str | property | Callable
) -> Feature | None:
    """Get Feature for a bound property or None if not supported."""
    if not isinstance(attribute, str):
        if isinstance(attribute, property):
            # Properties have __name__ in 3.13 so this could be simplified
            # when only 3.13 supported
            attribute_name = attribute.fget.__name__  # type: ignore[union-attr]
        else:
            attribute_name = attribute.__name__
        attribute_callable = attribute
    else:
        if TYPE_CHECKING:
            assert isinstance(attribute, str)
        attribute_name = attribute
        attribute_callable = getattr(module.__class__, attribute, None)  # type: ignore[assignment]
        if not attribute_callable:
            raise KasaException(
                f"No attribute named {attribute_name} in "
                f"module {module.__class__.__name__}"
            )

    if not (fa := _get_feature_attribute(attribute_callable)):
        raise KasaException(
            f"Attribute {attribute_name} of module {module.__class__.__name__}"
            " is not bound to a feature"
        )

    # If a feature_name was passed to the FeatureAttribute use that to check
    # for the feature. Otherwise check the getters and setters in the features
    if fa.feature_name:
        return module._all_features.get(fa.feature_name)

    check = {attribute_name, attribute_callable}
    for feature in module._all_features.values():
        if (getter := feature.attribute_getter) and getter in check:
            return feature

        if (setter := feature.attribute_setter) and setter in check:
            return feature

    return None<|MERGE_RESOLUTION|>--- conflicted
+++ resolved
@@ -96,11 +96,8 @@
     """
 
     # Common Modules
-<<<<<<< HEAD
     Alarm: Final[ModuleName[interfaces.Alarm]] = ModuleName("Alarm")
-=======
     ChildSetup: Final[ModuleName[interfaces.ChildSetup]] = ModuleName("ChildSetup")
->>>>>>> 09fce3f4
     Energy: Final[ModuleName[interfaces.Energy]] = ModuleName("Energy")
     Fan: Final[ModuleName[interfaces.Fan]] = ModuleName("Fan")
     LightEffect: Final[ModuleName[interfaces.LightEffect]] = ModuleName("LightEffect")
