--- conflicted
+++ resolved
@@ -154,11 +154,8 @@
     )
     TriggerLogs: Final[ModuleName[smart.TriggerLogs]] = ModuleName("TriggerLogs")
 
-<<<<<<< HEAD
     HomeKit: Final[ModuleName[smart.HomeKit]] = ModuleName("HomeKit")
-=======
     Matter: Final[ModuleName[smart.Matter]] = ModuleName("Matter")
->>>>>>> 59e50735
 
     # SMARTCAM only modules
     Camera: Final[ModuleName[smartcam.Camera]] = ModuleName("Camera")
