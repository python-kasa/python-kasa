"""Device creation via DeviceConfig."""

from __future__ import annotations

import logging
import time
from typing import Any

from .device import Device
from .device_type import DeviceType
from .deviceconfig import DeviceConfig
from .exceptions import KasaException, UnsupportedDeviceError
from .iot import (
    IotBulb,
    IotCamera,
    IotDevice,
    IotDimmer,
    IotLightStrip,
    IotPlug,
    IotStrip,
    IotWallSwitch,
)
from .protocols import (
    BaseProtocol,
    IotProtocol,
    SmartProtocol,
)
from .protocols.smartcamprotocol import SmartCamProtocol
from .smart import SmartDevice
from .smartcam import SmartCamDevice
from .transports import (
    AesTransport,
    BaseTransport,
    KlapTransport,
    KlapTransportV2,
<<<<<<< HEAD
    LinkieTransportV2,
=======
    SslTransport,
>>>>>>> 123ea107
    XorTransport,
)
from .transports.sslaestransport import SslAesTransport

_LOGGER = logging.getLogger(__name__)

GET_SYSINFO_QUERY: dict[str, dict[str, dict]] = {
    "system": {"get_sysinfo": {}},
}


async def connect(*, host: str | None = None, config: DeviceConfig) -> Device:
    """Connect to a single device by the given hostname or device configuration.

    This method avoids the UDP based discovery process and
    will connect directly to the device.

    It is generally preferred to avoid :func:`discover_single()` and
    use this function instead as it should perform better when
    the WiFi network is congested or the device is not responding
    to discovery requests.

    Do not use this function directly, use SmartDevice.connect()

    :param host: Hostname of device to query
    :param config: Connection parameters to ensure the correct protocol
        and connection options are used.
    :rtype: SmartDevice
    :return: Object for querying/controlling found device.
    """
    if host and config or (not host and not config):
        raise KasaException("One of host or config must be provded and not both")
    if host:
        config = DeviceConfig(host=host)

    if (protocol := get_protocol(config=config)) is None:
        raise UnsupportedDeviceError(
            f"Unsupported device for {config.host}: "
            + f"{config.connection_type.device_family.value}",
            host=config.host,
        )

    try:
        return await _connect(config, protocol)
    except:
        await protocol.close()
        raise


async def _connect(config: DeviceConfig, protocol: BaseProtocol) -> Device:
    debug_enabled = _LOGGER.isEnabledFor(logging.DEBUG)
    if debug_enabled:
        start_time = time.perf_counter()

    def _perf_log(has_params: bool, perf_type: str) -> None:
        nonlocal start_time
        if debug_enabled:
            end_time = time.perf_counter()
            _LOGGER.debug(
                "Device %s with connection params %s took %.2f seconds to %s",
                config.host,
                has_params,
                end_time - start_time,
                perf_type,
            )
            start_time = time.perf_counter()

    device_class: type[Device] | None
    device: Device | None = None

    if isinstance(protocol, IotProtocol) and isinstance(
        protocol._transport, XorTransport
    ):
        info = await protocol.query(GET_SYSINFO_QUERY)
        _perf_log(True, "get_sysinfo")
        device_class = get_device_class_from_sys_info(info)
        device = device_class(config.host, protocol=protocol)
        device.update_from_discover_info(info)
        await device.update()
        _perf_log(True, "update")
        return device
    elif device_class := get_device_class_from_family(
        config.connection_type.device_family.value, https=config.connection_type.https
    ):
        device = device_class(host=config.host, protocol=protocol)
        await device.update()
        _perf_log(True, "update")
        return device
    else:
        raise UnsupportedDeviceError(
            f"Unsupported device for {config.host}: "
            + f"{config.connection_type.device_family.value}",
            host=config.host,
        )


def get_device_class_from_sys_info(sysinfo: dict[str, Any]) -> type[IotDevice]:
    """Find SmartDevice subclass for device described by passed data."""
    TYPE_TO_CLASS = {
        DeviceType.Bulb: IotBulb,
        DeviceType.Plug: IotPlug,
        DeviceType.Dimmer: IotDimmer,
        DeviceType.Strip: IotStrip,
        DeviceType.WallSwitch: IotWallSwitch,
        DeviceType.LightStrip: IotLightStrip,
        DeviceType.Camera: IotCamera,
    }
    return TYPE_TO_CLASS[IotDevice._get_device_type_from_sys_info(sysinfo)]


def get_device_class_from_family(
    device_type: str, *, https: bool, require_exact: bool = False
) -> type[Device] | None:
    """Return the device class from the type name."""
    supported_device_types: dict[str, type[Device]] = {
        "SMART.TAPOPLUG": SmartDevice,
        "SMART.TAPOBULB": SmartDevice,
        "SMART.TAPOSWITCH": SmartDevice,
        "SMART.KASAPLUG": SmartDevice,
        "SMART.TAPOHUB": SmartDevice,
        "SMART.TAPOHUB.HTTPS": SmartCamDevice,
        "SMART.KASAHUB": SmartDevice,
        "SMART.KASASWITCH": SmartDevice,
        "SMART.IPCAMERA.HTTPS": SmartCamDevice,
        "SMART.TAPOROBOVAC": SmartDevice,
        "IOT.SMARTPLUGSWITCH": IotPlug,
        "IOT.SMARTBULB": IotBulb,
        "IOT.IPCAMERA": IotCamera,
    }
    lookup_key = f"{device_type}{'.HTTPS' if https else ''}"
    if (
        (cls := supported_device_types.get(lookup_key)) is None
        and device_type.startswith("SMART.")
        and not require_exact
    ):
        _LOGGER.debug("Unknown SMART device with %s, using SmartDevice", device_type)
        cls = SmartDevice

    return cls


def get_protocol(
    config: DeviceConfig,
) -> BaseProtocol | None:
    """Return the protocol from the connection name."""
    protocol_name = config.connection_type.device_family.value.split(".")[0]
    ctype = config.connection_type

    protocol_transport_key = (
        protocol_name
        + "."
        + ctype.encryption_type.value
        + (".HTTPS" if ctype.https else "")
        + (
            f".{ctype.login_version}"
            if ctype.login_version and ctype.login_version > 1
            else ""
        )
    )

    _LOGGER.debug("Finding transport for %s", protocol_transport_key)
    supported_device_protocols: dict[
        str, tuple[type[BaseProtocol], type[BaseTransport]]
    ] = {
        "IOT.XOR": (IotProtocol, XorTransport),
        "IOT.KLAP": (IotProtocol, KlapTransport),
        "IOT.XOR.HTTPS": (IotProtocol, LinkieTransportV2),
        "SMART.AES": (SmartProtocol, AesTransport),
        "SMART.AES.2": (SmartProtocol, AesTransport),
        "SMART.KLAP.2": (SmartProtocol, KlapTransportV2),
        "SMART.AES.HTTPS.2": (SmartCamProtocol, SslAesTransport),
        "SMART.AES.HTTPS": (SmartProtocol, SslTransport),
    }
    if not (prot_tran_cls := supported_device_protocols.get(protocol_transport_key)):
        return None
    protocol_cls, transport_cls = prot_tran_cls
    return protocol_cls(transport=transport_cls(config=config))<|MERGE_RESOLUTION|>--- conflicted
+++ resolved
@@ -33,11 +33,8 @@
     BaseTransport,
     KlapTransport,
     KlapTransportV2,
-<<<<<<< HEAD
     LinkieTransportV2,
-=======
     SslTransport,
->>>>>>> 123ea107
     XorTransport,
 )
 from .transports.sslaestransport import SslAesTransport
