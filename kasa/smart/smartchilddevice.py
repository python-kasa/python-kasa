"""Child device implementation."""

from __future__ import annotations

import logging
from typing import Any
from warnings import warn

from ..device_type import DeviceType
from ..deviceconfig import DeviceConfig
from ..smartprotocol import SmartProtocol, _ChildProtocolWrapper
from .smartdevice import SmartDevice

_LOGGER = logging.getLogger(__name__)


class SmartChildDevice(SmartDevice):
    """Presentation of a child device.

    This wraps the protocol communications and sets internal data for the child.
    """

    _parent: SmartDevice

    def __init__(
        self,
        parent: SmartDevice,
        info,
        component_info,
        config: DeviceConfig | None = None,
        protocol: SmartProtocol | None = None,
    ) -> None:
        super().__init__(parent.host, config=parent.config, protocol=parent.protocol)
        self._parent = parent
        self._update_internal_state(info)
        self._components = component_info
        self._id = info["device_id"]
        self.protocol = _ChildProtocolWrapper(self._id, parent.protocol)

    async def update(
        self,
        update_children_or_parent: bool = True,
        *,
        update_children: bool | None = None,
    ):
        """Update the device.

        Calling update directly on a child device will update the parent
        and only this child.
        """
        if update_children is not None:
            warn(
                "update_children is deprecated, use update_children_or_parent",
                DeprecationWarning,
                stacklevel=1,
            )
            update_children_or_parent = False

        if update_children_or_parent:
            await self._parent._update(called_from_child=self)
        else:
            await self._update()

    async def _update(self):
        """Update child module info.

        The parent updates our internal info so just update modules with
        their own queries.
        """
<<<<<<< HEAD
        # Hubs attached devices only update via the parent hub
        if self._parent.device_type == DeviceType.Hub:
            return
=======
        await self._update(update_children)

    async def _update(self, update_children: bool = True):
        """Update child module info.

        Internal implementation to allow patching of public update in the cli
        or test framework.
        """
>>>>>>> 9cffbe9e
        req: dict[str, Any] = {}
        for module in self.modules.values():
            if mod_query := module.query():
                req.update(mod_query)
        if req:
            self._last_update = await self.protocol.query(req)

    @classmethod
    async def create(cls, parent: SmartDevice, child_info, child_components):
        """Create a child device based on device info and component listing."""
        child: SmartChildDevice = cls(parent, child_info, child_components)
        await child._initialize_modules()
        return child

    @property
    def device_type(self) -> DeviceType:
        """Return child device type."""
        child_device_map = {
            "plug.powerstrip.sub-plug": DeviceType.Plug,
            "subg.trigger.contact-sensor": DeviceType.Sensor,
            "subg.trigger.temp-hmdt-sensor": DeviceType.Sensor,
            "subg.trigger.water-leak-sensor": DeviceType.Sensor,
            "kasa.switch.outlet.sub-fan": DeviceType.Fan,
            "kasa.switch.outlet.sub-dimmer": DeviceType.Dimmer,
            "subg.trv": DeviceType.Thermostat,
        }
        dev_type = child_device_map.get(self.sys_info["category"])
        if dev_type is None:
            _LOGGER.warning("Unknown child device type, please open issue ")
            dev_type = DeviceType.Unknown
        return dev_type

    def __repr__(self):
        return f"<{self.device_type} {self.alias} ({self.model}) of {self._parent}>"<|MERGE_RESOLUTION|>--- conflicted
+++ resolved
@@ -64,23 +64,13 @@
     async def _update(self):
         """Update child module info.
 
-        The parent updates our internal info so just update modules with
-        their own queries.
-        """
-<<<<<<< HEAD
-        # Hubs attached devices only update via the parent hub
-        if self._parent.device_type == DeviceType.Hub:
-            return
-=======
-        await self._update(update_children)
-
-    async def _update(self, update_children: bool = True):
-        """Update child module info.
-
         Internal implementation to allow patching of public update in the cli
         or test framework.
         """
->>>>>>> 9cffbe9e
+        # Hubs attached devices only update via the parent hub
+        if self._parent.device_type is DeviceType.Hub:
+            return
+
         req: dict[str, Any] = {}
         for module in self.modules.values():
             if mod_query := module.query():
