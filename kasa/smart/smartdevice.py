--- conflicted
+++ resolved
@@ -18,19 +18,13 @@
 from ..feature import Feature
 from ..smartprotocol import SmartProtocol
 from .modules import (
-<<<<<<< HEAD
-    CloudModule,
-    DeviceModule,
-    EnergyModule,
-    FanModule,
-=======
     Brightness,
     CloudModule,
     ColorModule,
     ColorTemperatureModule,
     DeviceModule,
     EnergyModule,
->>>>>>> d3544b49
+    FanModule,
     Firmware,
     TimeModule,
 )
@@ -51,12 +45,8 @@
     "L2": "Relax",
 }
 
-<<<<<<< HEAD
-class SmartDevice(Device, Fan):
-=======
-
-class SmartDevice(Device, Bulb):
->>>>>>> d3544b49
+
+class SmartDevice(Device, Bulb, Fan):
     """Base class to represent a SMART protocol based device."""
 
     def __init__(
@@ -646,7 +636,6 @@
         _LOGGER.warning("Unknown device type, falling back to plug")
         return DeviceType.Plug
 
-<<<<<<< HEAD
     @property
     def is_fan(self) -> bool:
         """Return True if the device is a fan."""
@@ -681,7 +670,7 @@
         if not self.is_fan:
             raise KasaException("Device is not a Fan")
         await cast(FanModule, self.modules["FanModule"]).set_fan_speed_level(level)
-=======
+
     # Bulb interface methods
 
     @property
@@ -849,5 +838,4 @@
     @property
     def presets(self) -> list[BulbPreset]:
         """Return a list of available bulb setting presets."""
-        return []
->>>>>>> d3544b49
+        return []