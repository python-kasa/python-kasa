"""Module for a SMART device."""
import base64
import logging
<<<<<<< HEAD
from datetime import datetime, timedelta
=======
from datetime import datetime, timedelta, timezone
>>>>>>> 64da7367
from typing import TYPE_CHECKING, Any, Dict, List, Optional, Sequence, cast

from ..aestransport import AesTransport
from ..device import Device, WifiNetwork
from ..device_type import DeviceType
from ..deviceconfig import DeviceConfig
from ..emeterstatus import EmeterStatus
from ..exceptions import AuthenticationException, SmartDeviceException
from ..feature import Feature, FeatureType
from ..smartprotocol import SmartProtocol
from .modules import *  # noqa: F403  # This registers all our modules
from .smartmodule import SmartModule

_LOGGER = logging.getLogger(__name__)

if TYPE_CHECKING:
    from .smartchilddevice import SmartChildDevice


class SmartDevice(Device):
    """Base class to represent a SMART protocol based device."""

    def __init__(
        self,
        host: str,
        *,
        config: Optional[DeviceConfig] = None,
        protocol: Optional[SmartProtocol] = None,
    ) -> None:
        _protocol = protocol or SmartProtocol(
            transport=AesTransport(config=config or DeviceConfig(host=host)),
        )
        super().__init__(host=host, config=config, protocol=_protocol)
        self.protocol: SmartProtocol
        self._components_raw: Optional[Dict[str, Any]] = None
        self._components: Dict[str, int] = {}
        self._children: Dict[str, "SmartChildDevice"] = {}
        self._energy: Dict[str, Any] = {}
        self._state_information: Dict[str, Any] = {}
        self._time: Dict[str, Any] = {}
        self.modules: Dict[str, SmartModule] = {}

    async def _initialize_children(self):
        """Initialize children for power strips."""
        children = self._last_update["child_info"]["child_device_list"]
        # TODO: Use the type information to construct children,
        #  as hubs can also have them.
        from .smartchilddevice import SmartChildDevice

        self._children = {
            child["device_id"]: SmartChildDevice(
                parent=self, child_id=child["device_id"]
            )
            for child in children
        }
        self._device_type = DeviceType.Strip

    @property
    def children(self) -> Sequence["SmartDevice"]:
        """Return list of children."""
        return list(self._children.values())

    async def _negotiate(self):
        resp = await self.protocol.query("component_nego")
        self._components_raw = resp["component_nego"]
        self._components = {
            comp["id"]: comp["ver_code"]
            for comp in self._components_raw["component_list"]
        }

    async def update(self, update_children: bool = True):
        """Update the device."""
        if self.credentials is None and self.credentials_hash is None:
            raise AuthenticationException("Tapo plug requires authentication.")

        if self._components_raw is None:
<<<<<<< HEAD
            await self._negotiate()
=======
            resp = await self.protocol.query("component_nego")
            self._components_raw = resp["component_nego"]
            self._components = {
                comp["id"]: int(comp["ver_code"])
                for comp in self._components_raw["component_list"]
            }
>>>>>>> 64da7367
            await self._initialize_modules()

        extra_reqs: Dict[str, Any] = {}

        for module in self.modules.values():
            extra_reqs.update(module.query())

        if self._components["device"] >= 2:
            extra_reqs = {
                **extra_reqs,
                "get_device_usage": None,
            }

        req = {
            "get_device_info": None,
<<<<<<< HEAD
=======
            "get_device_time": None,
>>>>>>> 64da7367
            **extra_reqs,
        }

        resp = await self.protocol.query(req)

        self._info = resp["get_device_info"]
<<<<<<< HEAD
=======
        self._time = resp["get_device_time"]
        # Device usage is not available on older firmware versions
        self._usage = resp.get("get_device_usage", {})
>>>>>>> 64da7367
        # Emeter is not always available, but we set them still for now.
        self._energy = resp.get("get_energy_usage", {})
        self._emeter = resp.get("get_current_power", {})

        self._last_update = {
            "components": self._components_raw,
            **resp,
            "child_info": resp.get("get_child_device_list", {}),
        }

        if child_info := self._last_update.get("child_info"):
            if not self.children:
                await self._initialize_children()

            for info in child_info["child_device_list"]:
                self._children[info["device_id"]].update_internal_state(info)

        # We can first initialize the features after the first update.
        # We make here an assumption that every device has at least a single feature.
        if not self._features:
            await self._initialize_features()

        _LOGGER.debug("Got an update: %s", self._last_update)

    async def _initialize_modules(self):
        """Initialize modules based on component negotiation response."""
        from .smartmodule import SmartModule

        for mod in SmartModule.REGISTERED_MODULES.values():
            _LOGGER.debug("%s requires %s", mod, mod.REQUIRED_COMPONENT)
            if mod.REQUIRED_COMPONENT in self._components:
                _LOGGER.debug(
                    "Found required %s, adding %s to modules.",
                    mod.REQUIRED_COMPONENT,
                    mod.__name__,
                )
                module = mod(self, mod.REQUIRED_COMPONENT)
                self.modules[module.name] = module

    async def _initialize_features(self):
        """Initialize device features."""
        self._add_feature(
            Feature(
                self,
                "Signal Level",
                attribute_getter=lambda x: x._info["signal_level"],
                icon="mdi:signal",
            )
        )
        self._add_feature(
            Feature(
                self,
                "RSSI",
                attribute_getter=lambda x: x._info["rssi"],
                icon="mdi:signal",
            )
        )
        self._add_feature(
            Feature(device=self, name="SSID", attribute_getter="ssid", icon="mdi:wifi")
        )

        if "overheated" in self._info:
            self._add_feature(
                Feature(
                    self,
                    "Overheated",
                    attribute_getter=lambda x: x._info["overheated"],
                    icon="mdi:heat-wave",
                    type=FeatureType.BinarySensor,
                )
            )

        # We check for the key available, and not for the property truthiness,
        # as the value is falsy when the device is off.
        if "on_time" in self._info:
            self._add_feature(
                Feature(
                    device=self,
                    name="On since",
                    attribute_getter="on_since",
                    icon="mdi:clock",
                )
            )

        for module in self.modules.values():
            for feat in module._module_features.values():
                self._add_feature(feat)

    async def _initialize_features(self):
        """Initialize device features."""
        self._add_feature(
            Feature(
                self,
                "Signal Level",
                attribute_getter=lambda x: x._info["signal_level"],
                icon="mdi:signal",
            )
        )
        self._add_feature(
            Feature(
                self,
                "RSSI",
                attribute_getter=lambda x: x._info["rssi"],
                icon="mdi:signal",
            )
        )
        self._add_feature(
            Feature(device=self, name="SSID", attribute_getter="ssid", icon="mdi:wifi")
        )

        if "overheated" in self._info:
            self._add_feature(
                Feature(
                    self,
                    "Overheated",
                    attribute_getter=lambda x: x._info["overheated"],
                    icon="mdi:heat-wave",
                    type=FeatureType.BinarySensor,
                )
            )

        # We check for the key available, and not for the property truthiness,
        # as the value is falsy when the device is off.
        if "on_time" in self._info:
            self._add_feature(
                Feature(
                    device=self,
                    name="On since",
                    attribute_getter="on_since",
                    icon="mdi:clock",
                )
            )

    @property
    def sys_info(self) -> Dict[str, Any]:
        """Returns the device info."""
        return self._info  # type: ignore

    @property
    def model(self) -> str:
        """Returns the device model."""
        return str(self._info.get("model"))

    @property
    def alias(self) -> Optional[str]:
        """Returns the device alias or nickname."""
        if self._info and (nickname := self._info.get("nickname")):
            return base64.b64decode(nickname).decode()
        else:
            return None

    @property
    def time(self) -> datetime:
        """Return the time."""
        return self.modules["DeviceTime"].time

    @property
    def timezone(self) -> Dict:
        """Return the timezone and time_difference."""
        ti = self.time
        return {"timezone": ti.tzname()}

    @property
    def hw_info(self) -> Dict:
        """Return hardware info for the device."""
        return {
            "sw_ver": self._info.get("fw_ver"),
            "hw_ver": self._info.get("hw_ver"),
            "mac": self._info.get("mac"),
            "type": self._info.get("type"),
            "hwId": self._info.get("device_id"),
            "dev_name": self.alias,
            "oemId": self._info.get("oem_id"),
        }

    @property
    def location(self) -> Dict:
        """Return the device location."""
        loc = {
            "latitude": cast(float, self._info.get("latitude", 0)) / 10_000,
            "longitude": cast(float, self._info.get("longitude", 0)) / 10_000,
        }
        return loc

    @property
    def rssi(self) -> Optional[int]:
        """Return the rssi."""
        rssi = self._info.get("rssi")
        return int(rssi) if rssi else None

    @property
    def mac(self) -> str:
        """Return the mac formatted with colons."""
        return str(self._info.get("mac")).replace("-", ":")

    @property
    def device_id(self) -> str:
        """Return the device id."""
        return str(self._info.get("device_id"))

    @property
    def internal_state(self) -> Any:
        """Return all the internal state data."""
        return self._last_update

    async def _query_helper(
        self, method: str, params: Optional[Dict] = None, child_ids=None
    ) -> Any:
        res = await self.protocol.query({method: params})

        return res

    @property
    def ssid(self) -> str:
        """Return ssid of the connected wifi ap."""
        ssid = self._info.get("ssid")
        ssid = base64.b64decode(ssid).decode() if ssid else "No SSID"
        return ssid

    @property
    def state_information(self) -> Dict[str, Any]:
        """Return the key state information."""
        return {
            "overheated": self._info.get("overheated"),
            "signal_level": self._info.get("signal_level"),
            "SSID": self.ssid,
        }

    @property
    def has_emeter(self) -> bool:
        """Return if the device has emeter."""
        return "energy_monitoring" in self._components

    @property
    def is_on(self) -> bool:
        """Return true if the device is on."""
        return bool(self._info.get("device_on"))

    async def turn_on(self, **kwargs):
        """Turn on the device."""
        await self.protocol.query({"set_device_info": {"device_on": True}})

    async def turn_off(self, **kwargs):
        """Turn off the device."""
        await self.protocol.query({"set_device_info": {"device_on": False}})

    def update_from_discover_info(self, info):
        """Update state from info from the discover call."""
        self._discovery_info = info
        self._info = info

    async def get_emeter_realtime(self) -> EmeterStatus:
        """Retrieve current energy readings."""
        self._verify_emeter()
        resp = await self.protocol.query("get_energy_usage")
        self._energy = resp["get_energy_usage"]
        return self.emeter_realtime

    def _convert_energy_data(self, data, scale) -> Optional[float]:
        """Return adjusted emeter information."""
        return data if not data else data * scale

    def _verify_emeter(self) -> None:
        """Raise an exception if there is no emeter."""
        if not self.has_emeter:
            raise SmartDeviceException("Device has no emeter")
        if self.emeter_type not in self._last_update:
            raise SmartDeviceException("update() required prior accessing emeter")

    @property
    def emeter_realtime(self) -> EmeterStatus:
        """Get the emeter status."""
        return EmeterStatus(
            {
                "power_mw": self._energy.get("current_power"),
                "total": self._convert_energy_data(
                    self._energy.get("today_energy"), 1 / 1000
                ),
            }
        )

    @property
    def emeter_this_month(self) -> Optional[float]:
        """Get the emeter value for this month."""
        return self._convert_energy_data(self._energy.get("month_energy"), 1 / 1000)

    @property
    def emeter_today(self) -> Optional[float]:
        """Get the emeter value for today."""
        return self._convert_energy_data(self._energy.get("today_energy"), 1 / 1000)

    @property
    def on_since(self) -> Optional[datetime]:
        """Return the time that the device was turned on or None if turned off."""
        if (
            not self._info.get("device_on")
            or (on_time := self._info.get("on_time")) is None
        ):
            return None
        on_time = cast(float, on_time)
        if "DeviceTime" in self.modules:
            return self.modules["DeviceTime"].time - timedelta(seconds=on_time)
        else:  # We have no device time, use current local time.
            return datetime.now().replace(microsecond=0) - timedelta(seconds=on_time)

    async def wifi_scan(self) -> List[WifiNetwork]:
        """Scan for available wifi networks."""

        def _net_for_scan_info(res):
            return WifiNetwork(
                ssid=base64.b64decode(res["ssid"]).decode(),
                cipher_type=res["cipher_type"],
                key_type=res["key_type"],
                channel=res["channel"],
                signal_level=res["signal_level"],
                bssid=res["bssid"],
            )

        async def _query_networks(networks=None, start_index=0):
            _LOGGER.debug("Querying networks using start_index=%s", start_index)
            if networks is None:
                networks = []

            resp = await self.protocol.query(
                {"get_wireless_scan_info": {"start_index": start_index}}
            )
            network_list = [
                _net_for_scan_info(net)
                for net in resp["get_wireless_scan_info"]["ap_list"]
            ]
            networks.extend(network_list)

            if resp["get_wireless_scan_info"].get("sum", 0) > start_index + 10:
                return await _query_networks(networks, start_index=start_index + 10)

            return networks

        return await _query_networks()

    async def wifi_join(self, ssid: str, password: str, keytype: str = "wpa2_psk"):
        """Join the given wifi network.

        This method returns nothing as the device tries to activate the new
        settings immediately instead of responding to the request.

        If joining the network fails, the device will return to the previous state
        after some delay.
        """
        if not self.credentials:
            raise AuthenticationException("Device requires authentication.")

        payload = {
            "account": {
                "username": base64.b64encode(
                    self.credentials.username.encode()
                ).decode(),
                "password": base64.b64encode(
                    self.credentials.password.encode()
                ).decode(),
            },
            "wireless": {
                "key_type": keytype,
                "password": base64.b64encode(password.encode()).decode(),
                "ssid": base64.b64encode(ssid.encode()).decode(),
            },
            "time": self.internal_state["time"],
        }

        # The device does not respond to the request but changes the settings
        # immediately which causes us to timeout.
        # Thus, We limit retries and suppress the raised exception as useless.
        try:
            return await self.protocol.query({"set_qs_info": payload}, retry_count=0)
        except SmartDeviceException as ex:
            if ex.error_code:  # Re-raise on device-reported errors
                raise

            _LOGGER.debug("Received an expected for wifi join, but this is expected")

    async def update_credentials(self, username: str, password: str):
        """Update device credentials.

        This will replace the existing authentication credentials on the device.
        """
        t = self.internal_state["time"]
        payload = {
            "account": {
                "username": base64.b64encode(username.encode()).decode(),
                "password": base64.b64encode(password.encode()).decode(),
            },
            "time": t,
        }
        return await self.protocol.query({"set_qs_info": payload})

    async def set_alias(self, alias: str):
        """Set the device name (alias)."""
        return await self.protocol.query(
            {"set_device_info": {"nickname": base64.b64encode(alias.encode()).decode()}}
        )

    async def reboot(self, delay: int = 1) -> None:
        """Reboot the device.

        Note that giving a delay of zero causes this to block,
        as the device reboots immediately without responding to the call.
        """
        await self.protocol.query({"device_reboot": {"delay": delay}})

    async def factory_reset(self) -> None:
        """Reset device back to factory settings.

        Note, this does not downgrade the firmware.
        """
        await self.protocol.query("device_reset")<|MERGE_RESOLUTION|>--- conflicted
+++ resolved
@@ -1,11 +1,7 @@
 """Module for a SMART device."""
 import base64
 import logging
-<<<<<<< HEAD
 from datetime import datetime, timedelta
-=======
-from datetime import datetime, timedelta, timezone
->>>>>>> 64da7367
 from typing import TYPE_CHECKING, Any, Dict, List, Optional, Sequence, cast
 
 from ..aestransport import AesTransport
@@ -72,7 +68,7 @@
         resp = await self.protocol.query("component_nego")
         self._components_raw = resp["component_nego"]
         self._components = {
-            comp["id"]: comp["ver_code"]
+            comp["id"]: int(comp["ver_code"])
             for comp in self._components_raw["component_list"]
         }
 
@@ -82,16 +78,7 @@
             raise AuthenticationException("Tapo plug requires authentication.")
 
         if self._components_raw is None:
-<<<<<<< HEAD
             await self._negotiate()
-=======
-            resp = await self.protocol.query("component_nego")
-            self._components_raw = resp["component_nego"]
-            self._components = {
-                comp["id"]: int(comp["ver_code"])
-                for comp in self._components_raw["component_list"]
-            }
->>>>>>> 64da7367
             await self._initialize_modules()
 
         extra_reqs: Dict[str, Any] = {}
@@ -107,22 +94,14 @@
 
         req = {
             "get_device_info": None,
-<<<<<<< HEAD
-=======
-            "get_device_time": None,
->>>>>>> 64da7367
             **extra_reqs,
         }
 
         resp = await self.protocol.query(req)
 
         self._info = resp["get_device_info"]
-<<<<<<< HEAD
-=======
-        self._time = resp["get_device_time"]
         # Device usage is not available on older firmware versions
         self._usage = resp.get("get_device_usage", {})
->>>>>>> 64da7367
         # Emeter is not always available, but we set them still for now.
         self._energy = resp.get("get_energy_usage", {})
         self._emeter = resp.get("get_current_power", {})
@@ -211,51 +190,6 @@
             for feat in module._module_features.values():
                 self._add_feature(feat)
 
-    async def _initialize_features(self):
-        """Initialize device features."""
-        self._add_feature(
-            Feature(
-                self,
-                "Signal Level",
-                attribute_getter=lambda x: x._info["signal_level"],
-                icon="mdi:signal",
-            )
-        )
-        self._add_feature(
-            Feature(
-                self,
-                "RSSI",
-                attribute_getter=lambda x: x._info["rssi"],
-                icon="mdi:signal",
-            )
-        )
-        self._add_feature(
-            Feature(device=self, name="SSID", attribute_getter="ssid", icon="mdi:wifi")
-        )
-
-        if "overheated" in self._info:
-            self._add_feature(
-                Feature(
-                    self,
-                    "Overheated",
-                    attribute_getter=lambda x: x._info["overheated"],
-                    icon="mdi:heat-wave",
-                    type=FeatureType.BinarySensor,
-                )
-            )
-
-        # We check for the key available, and not for the property truthiness,
-        # as the value is falsy when the device is off.
-        if "on_time" in self._info:
-            self._add_feature(
-                Feature(
-                    device=self,
-                    name="On since",
-                    attribute_getter="on_since",
-                    icon="mdi:clock",
-                )
-            )
-
     @property
     def sys_info(self) -> Dict[str, Any]:
         """Returns the device info."""
@@ -277,7 +211,7 @@
     @property
     def time(self) -> datetime:
         """Return the time."""
-        return self.modules["DeviceTime"].time
+        return self.modules["DeviceTime"].time  # type: ignore[attr-defined]
 
     @property
     def timezone(self) -> Dict:
@@ -389,8 +323,6 @@
         """Raise an exception if there is no emeter."""
         if not self.has_emeter:
             raise SmartDeviceException("Device has no emeter")
-        if self.emeter_type not in self._last_update:
-            raise SmartDeviceException("update() required prior accessing emeter")
 
     @property
     def emeter_realtime(self) -> EmeterStatus:
@@ -424,7 +356,7 @@
             return None
         on_time = cast(float, on_time)
         if "DeviceTime" in self.modules:
-            return self.modules["DeviceTime"].time - timedelta(seconds=on_time)
+            return self.modules["DeviceTime"].time - timedelta(seconds=on_time)  # type: ignore[attr-defined]
         else:  # We have no device time, use current local time.
             return datetime.now().replace(microsecond=0) - timedelta(seconds=on_time)
 
