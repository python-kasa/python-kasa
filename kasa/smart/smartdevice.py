--- conflicted
+++ resolved
@@ -475,47 +475,6 @@
         """Update state from info from the discover call."""
         self._discovery_info = info
         self._info = info
-
-<<<<<<< HEAD
-    @property
-    def on_since(self) -> datetime | None:
-        """Return the time that the device was turned on or None if turned off."""
-        if (
-            not self._info.get("device_on")
-            or (on_time := self._info.get("on_time")) is None
-        ):
-            return None
-        on_time = cast(float, on_time)
-        if (timemod := self.modules.get(Module.Time)) is not None:
-            return timemod.time - timedelta(seconds=on_time)
-        else:  # We have no device time, use current local time.
-            return datetime.now().replace(microsecond=0) - timedelta(seconds=on_time)
-=======
-    async def get_emeter_realtime(self) -> EmeterStatus:
-        """Retrieve current energy readings."""
-        _LOGGER.warning("Deprecated, use `emeter_realtime`.")
-        if not self.has_emeter:
-            raise KasaException("Device has no emeter")
-        return self.emeter_realtime
-
-    @property
-    def emeter_realtime(self) -> EmeterStatus:
-        """Get the emeter status."""
-        energy = self.modules[Module.Energy]
-        return energy.emeter_realtime
-
-    @property
-    def emeter_this_month(self) -> float | None:
-        """Get the emeter value for this month."""
-        energy = self.modules[Module.Energy]
-        return energy.emeter_this_month
-
-    @property
-    def emeter_today(self) -> float | None:
-        """Get the emeter value for today."""
-        energy = self.modules[Module.Energy]
-        return energy.emeter_today
->>>>>>> 6cdbbefb
 
     async def wifi_scan(self) -> list[WifiNetwork]:
         """Scan for available wifi networks."""
