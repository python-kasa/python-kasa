"""Implementation of brightness module."""

from __future__ import annotations

from typing import TYPE_CHECKING

from ...feature import Feature, FeatureType
from ..smartmodule import SmartModule

if TYPE_CHECKING:
    from ..smartdevice import SmartDevice


BRIGHTNESS_MIN = 1
BRIGHTNESS_MAX = 100


class Brightness(SmartModule):
    """Implementation of brightness module."""

    REQUIRED_COMPONENT = "brightness"

    def __init__(self, device: SmartDevice, module: str):
        super().__init__(device, module)
        self._add_feature(
            Feature(
                device,
                "Brightness",
                container=self,
                attribute_getter="brightness",
                attribute_setter="set_brightness",
                minimum_value=BRIGHTNESS_MIN,
                maximum_value=BRIGHTNESS_MAX,
                type=FeatureType.Number,
            )
        )

    def query(self) -> dict:
        """Query to execute during the update cycle."""
        # Brightness is contained in the main device info response.
        return {}

    @property
    def brightness(self):
        """Return current brightness."""
        return self.data["brightness"]

    async def set_brightness(self, brightness: int):
        """Set the brightness."""
<<<<<<< HEAD
        return await self.call("set_device_info", {"brightness": brightness})

    async def _check_supported(self):
        """Is the module available on this device."""
        return "brightness" in self.data
=======
        if not isinstance(brightness, int) or not (
            BRIGHTNESS_MIN <= brightness <= BRIGHTNESS_MAX
        ):
            raise ValueError(
                f"Invalid brightness value: {brightness} "
                f"(valid range: {BRIGHTNESS_MIN}-{BRIGHTNESS_MAX}%)"
            )

        return await self.call("set_device_info", {"brightness": brightness})
>>>>>>> 651ad961
<|MERGE_RESOLUTION|>--- conflicted
+++ resolved
@@ -47,13 +47,6 @@
 
     async def set_brightness(self, brightness: int):
         """Set the brightness."""
-<<<<<<< HEAD
-        return await self.call("set_device_info", {"brightness": brightness})
-
-    async def _check_supported(self):
-        """Is the module available on this device."""
-        return "brightness" in self.data
-=======
         if not isinstance(brightness, int) or not (
             BRIGHTNESS_MIN <= brightness <= BRIGHTNESS_MAX
         ):
@@ -63,4 +56,7 @@
             )
 
         return await self.call("set_device_info", {"brightness": brightness})
->>>>>>> 651ad961
+
+    async def _check_supported(self):
+        """Is the module available on this device."""
+        return "brightness" in self.data