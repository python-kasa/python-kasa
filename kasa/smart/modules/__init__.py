--- conflicted
+++ resolved
@@ -77,11 +77,8 @@
     "FrostProtection",
     "Thermostat",
     "Clean",
-<<<<<<< HEAD
     "Consumables",
-=======
     "CleanRecords",
->>>>>>> 05085462
     "SmartLightEffect",
     "OverheatProtection",
     "Speaker",
