"""Implementation of temperature control module."""

from __future__ import annotations

import logging
<<<<<<< HEAD
from typing import TYPE_CHECKING
=======
from enum import Enum
>>>>>>> dab64e5d

from ...feature import Feature
from ...interfaces.thermostat import ThermostatState
from ..smartmodule import SmartModule

_LOGGER = logging.getLogger(__name__)


class TemperatureControl(SmartModule):
    """Implementation of temperature module."""

    REQUIRED_COMPONENT = "temp_control"

    def _initialize_features(self) -> None:
        """Initialize features after the initial update."""
        self._add_feature(
            Feature(
                self._device,
                id="target_temperature",
                name="Target temperature",
                container=self,
                attribute_getter="target_temperature",
                attribute_setter="set_target_temperature",
                range_getter="allowed_temperature_range",
                icon="mdi:thermometer",
                type=Feature.Type.Number,
                category=Feature.Category.Primary,
            )
        )
        # TODO: this might belong into its own module, temperature_correction?
        self._add_feature(
            Feature(
                self._device,
                id="temperature_offset",
                name="Temperature offset",
                container=self,
                attribute_getter="temperature_offset",
                attribute_setter="set_temperature_offset",
                range_getter=lambda: (-10, 10),
                type=Feature.Type.Number,
                category=Feature.Category.Config,
            )
        )

        self._add_feature(
            Feature(
                self._device,
                id="state",
                name="State",
                container=self,
                attribute_getter="state",
                attribute_setter="set_state",
                category=Feature.Category.Primary,
                type=Feature.Type.Switch,
            )
        )

        self._add_feature(
            Feature(
                self._device,
                id="thermostat_mode",
                name="Thermostat mode",
                container=self,
                attribute_getter="mode",
                category=Feature.Category.Primary,
                type=Feature.Type.Sensor,
            )
        )

    def query(self) -> dict:
        """Query to execute during the update cycle."""
        # Target temperature is contained in the main device info response.
        return {}

    @property
    def state(self) -> bool:
        """Return thermostat state."""
        return self._device.sys_info["frost_protection_on"] is False

    async def set_state(self, enabled: bool) -> dict:
        """Set thermostat state."""
        return await self.call("set_device_info", {"frost_protection_on": not enabled})

    @property
    def mode(self) -> ThermostatState:
        """Return thermostat state."""
        # If frost protection is enabled, the thermostat is off.
        if self._device.sys_info.get("frost_protection_on", False):
            return ThermostatState.Off

        states = self.states

        # If the states is empty, the device is idling
        if not states:
            return ThermostatState.Idle

        # Discard known extra states, and report on unknown extra states
        states.discard("low_battery")
        if len(states) > 1:
            _LOGGER.warning("Got multiple states: %s", states)

        # Return the first known state
        for state in ThermostatState:
            if state.value in states:
                return state

        _LOGGER.warning("Got unknown state: %s", states)
        return ThermostatState.Unknown

    @property
    def allowed_temperature_range(self) -> tuple[int, int]:
        """Return allowed temperature range."""
        return self.minimum_target_temperature, self.maximum_target_temperature

    @property
    def minimum_target_temperature(self) -> int:
        """Minimum available target temperature."""
        return self._device.sys_info["min_control_temp"]

    @property
    def maximum_target_temperature(self) -> int:
        """Minimum available target temperature."""
        return self._device.sys_info["max_control_temp"]

    @property
    def target_temperature(self) -> float:
        """Return target temperature."""
        return self._device.sys_info["target_temp"]

    @property
    def states(self) -> set:
        """Return thermostat states."""
        return set(self._device.sys_info["trv_states"])

    async def set_target_temperature(self, target: float) -> dict:
        """Set target temperature."""
        if (
            target < self.minimum_target_temperature
            or target > self.maximum_target_temperature
        ):
            raise ValueError(
                f"Invalid target temperature {target}, must be in range "
                f"[{self.minimum_target_temperature},{self.maximum_target_temperature}]"
            )

        payload = {"target_temp": target}
        # If the device has frost protection, we set it off to enable heating
        if "frost_protection_on" in self._device.sys_info:
            payload["frost_protection_on"] = False

        return await self.call("set_device_info", payload)

    @property
    def temperature_offset(self) -> int:
        """Return temperature offset."""
        return self._device.sys_info["temp_offset"]

    async def set_temperature_offset(self, offset: int) -> dict:
        """Set temperature offset."""
        if offset < -10 or offset > 10:
            raise ValueError("Temperature offset must be [-10, 10]")

        return await self.call("set_device_info", {"temp_offset": offset})<|MERGE_RESOLUTION|>--- conflicted
+++ resolved
@@ -3,11 +3,6 @@
 from __future__ import annotations
 
 import logging
-<<<<<<< HEAD
-from typing import TYPE_CHECKING
-=======
-from enum import Enum
->>>>>>> dab64e5d
 
 from ...feature import Feature
 from ...interfaces.thermostat import ThermostatState
