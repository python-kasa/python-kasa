--- conflicted
+++ resolved
@@ -32,10 +32,6 @@
 @click.pass_context
 async def detail(ctx):
     """Discover devices in the network using udp broadcasts."""
-<<<<<<< HEAD
-    discovered = dict()
-=======
->>>>>>> c21927d8
     unsupported = []
     auth_failed = []
     sem = asyncio.Semaphore()
@@ -68,13 +64,9 @@
                 await ctx.parent.invoke(state)
             echo()
 
-<<<<<<< HEAD
-    await _discover(ctx, print_discovered, print_unsupported)
-=======
     discovered = await _discover(ctx, print_discovered, print_unsupported)
     if ctx.parent.parent.params["host"]:
         return discovered
->>>>>>> c21927d8
 
     echo(f"Found {len(discovered)} devices")
     if unsupported:
@@ -90,10 +82,6 @@
 async def list(ctx):
     """List devices in the network in a table using udp broadcasts."""
     sem = asyncio.Semaphore()
-<<<<<<< HEAD
-    discovered = dict()
-=======
->>>>>>> c21927d8
 
     async def print_discovered(dev: Device):
         cparams = dev.config.connection_type
@@ -107,26 +95,14 @@
             except AuthenticationError:
                 echo(f"{infostr} - Authentication failed")
             else:
-<<<<<<< HEAD
-                discovered[dev.host] = dev.internal_state
-=======
->>>>>>> c21927d8
                 echo(f"{infostr} {dev.alias}")
 
     async def print_unsupported(unsupported_exception: UnsupportedDeviceError):
         if res := unsupported_exception.discovery_result:
-<<<<<<< HEAD
-            echo(f"{res.get('ip'):<15} Unsupported device")
-
-    echo(f"{'HOST':<15} {'DEVICE FAMILY':<20} {'ENCRYPTION TYPE':<4} {'ALIAS'}")
-    await _discover(ctx, print_discovered, print_unsupported, do_echo=False)
-    return discovered
-=======
             echo(f"{res.get('ip'):<15} UNSUPPORTED DEVICE")
 
     echo(f"{'HOST':<15} {'DEVICE FAMILY':<20} {'ENCRYPTION TYPE':<4} {'ALIAS'}")
     return await _discover(ctx, print_discovered, print_unsupported, do_echo=False)
->>>>>>> c21927d8
 
 
 async def _discover(ctx, print_discovered, print_unsupported, *, do_echo=True):
@@ -166,7 +142,6 @@
     for device in discovered_devices.values():
         await device.protocol.close()
 
-<<<<<<< HEAD
 
 @discover.command()
 @click.pass_context
@@ -198,9 +173,6 @@
         )
     else:
         error(f"Unable to connect to {host}")
-=======
-    return discovered_devices
->>>>>>> c21927d8
 
 
 def _echo_dictionary(discovery_info: dict):
