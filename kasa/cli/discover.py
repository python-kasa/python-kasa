"""Module for cli discovery commands."""

from __future__ import annotations

import asyncio
from pprint import pformat as pf

import asyncclick as click

from kasa import (
    AuthenticationError,
    Credentials,
    Device,
    Discover,
    UnsupportedDeviceError,
)
<<<<<<< HEAD
from kasa.discover import (
    NEW_DISCOVERY_REDACTORS,
    ConnectAttempt,
    DiscoveredRaw,
    DiscoveryResult,
)
from kasa.protocols.iotprotocol import REDACTORS as IOT_REDACTORS
from kasa.protocols.protocol import redact_data
=======
from kasa.discover import ConnectAttempt, DiscoveryResult
from kasa.iot.iotdevice import _extract_sys_info
>>>>>>> cb89342b

from ..json import dumps as json_dumps
from .common import echo, error


@click.group(invoke_without_command=True)
@click.pass_context
async def discover(ctx):
    """Discover devices in the network."""
    if ctx.invoked_subcommand is None:
        return await ctx.invoke(detail)


@discover.command()
@click.pass_context
async def detail(ctx):
    """Discover devices in the network using udp broadcasts."""
    unsupported = []
    auth_failed = []
    sem = asyncio.Semaphore()

    async def print_unsupported(unsupported_exception: UnsupportedDeviceError) -> None:
        unsupported.append(unsupported_exception)
        async with sem:
            if unsupported_exception.discovery_result:
                echo("== Unsupported device ==")
                _echo_discovery_info(unsupported_exception.discovery_result)
                echo()
            else:
                echo("== Unsupported device ==")
                echo(f"\t{unsupported_exception}")
                echo()

    from .device import state

    async def print_discovered(dev: Device) -> None:
        async with sem:
            try:
                await dev.update()
            except AuthenticationError:
                auth_failed.append(dev._discovery_info)
                echo("== Authentication failed for device ==")
                _echo_discovery_info(dev._discovery_info)
                echo()
            else:
                ctx.parent.obj = dev
                await ctx.parent.invoke(state)
            echo()

    discovered = await _discover(
        ctx, print_discovered=print_discovered, print_unsupported=print_unsupported
    )
    if ctx.parent.parent.params["host"]:
        return discovered

    echo(f"Found {len(discovered)} devices")
    if unsupported:
        echo(f"Found {len(unsupported)} unsupported devices")
    if auth_failed:
        echo(f"Found {len(auth_failed)} devices that failed to authenticate")

    return discovered


@discover.command()
@click.option(
    "--redact/--no-redact",
    default=False,
    is_flag=True,
    type=bool,
    help="Set flag to redact sensitive data from raw output.",
)
@click.pass_context
async def raw(ctx, redact: bool):
    """Return raw discovery data returned from devices."""

    def print_raw(discovered: DiscoveredRaw):
        if redact:
            redactors = (
                NEW_DISCOVERY_REDACTORS
                if discovered["meta"]["port"] == Discover.DISCOVERY_PORT_2
                else IOT_REDACTORS
            )
            discovered["discovery_response"] = redact_data(
                discovered["discovery_response"], redactors
            )
        echo(json_dumps(discovered, indent=True))

    return await _discover(ctx, print_raw=print_raw, do_echo=False)


@discover.command()
@click.pass_context
async def list(ctx):
    """List devices in the network in a table using udp broadcasts."""
    sem = asyncio.Semaphore()

    async def print_discovered(dev: Device):
        cparams = dev.config.connection_type
        infostr = (
            f"{dev.host:<15} {cparams.device_family.value:<20} "
            f"{cparams.encryption_type.value:<7}"
        )
        async with sem:
            try:
                await dev.update()
            except AuthenticationError:
                echo(f"{infostr} - Authentication failed")
            else:
                echo(f"{infostr} {dev.alias}")

    async def print_unsupported(unsupported_exception: UnsupportedDeviceError):
        if host := unsupported_exception.host:
            echo(f"{host:<15} UNSUPPORTED DEVICE")

    echo(f"{'HOST':<15} {'DEVICE FAMILY':<20} {'ENCRYPT':<7} {'ALIAS'}")
    return await _discover(
        ctx,
        print_discovered=print_discovered,
        print_unsupported=print_unsupported,
        do_echo=False,
    )


async def _discover(
    ctx, *, print_discovered=None, print_unsupported=None, print_raw=None, do_echo=True
):
    params = ctx.parent.parent.params
    target = params["target"]
    username = params["username"]
    password = params["password"]
    discovery_timeout = params["discovery_timeout"]
    timeout = params["timeout"]
    host = params["host"]
    port = params["port"]

    credentials = Credentials(username, password) if username and password else None

    if host:
        echo(f"Discovering device {host} for {discovery_timeout} seconds")
        return await Discover.discover_single(
            host,
            port=port,
            credentials=credentials,
            timeout=timeout,
            discovery_timeout=discovery_timeout,
            on_unsupported=print_unsupported,
            on_discovered_raw=print_raw,
        )
    if do_echo:
        echo(f"Discovering devices on {target} for {discovery_timeout} seconds")
    discovered_devices = await Discover.discover(
        target=target,
        discovery_timeout=discovery_timeout,
        on_discovered=print_discovered,
        on_unsupported=print_unsupported,
        port=port,
        timeout=timeout,
        credentials=credentials,
        on_discovered_raw=print_raw,
    )

    for device in discovered_devices.values():
        await device.protocol.close()

    return discovered_devices


@discover.command()
@click.pass_context
async def config(ctx):
    """Bypass udp discovery and try to show connection config for a device.

    Bypasses udp discovery and shows the parameters required to connect
    directly to the device.
    """
    params = ctx.parent.parent.params
    username = params["username"]
    password = params["password"]
    timeout = params["timeout"]
    host = params["host"]
    port = params["port"]

    if not host:
        error("--host option must be supplied to discover config")

    credentials = Credentials(username, password) if username and password else None

    host_port = host + (f":{port}" if port else "")

    def on_attempt(connect_attempt: ConnectAttempt, success: bool) -> None:
        prot, tran, dev = connect_attempt
        key_str = f"{prot.__name__} + {tran.__name__} + {dev.__name__}"
        result = "succeeded" if success else "failed"
        msg = f"Attempt to connect to {host_port} with {key_str} {result}"
        echo(msg)

    dev = await Discover.try_connect_all(
        host, credentials=credentials, timeout=timeout, port=port, on_attempt=on_attempt
    )
    if dev:
        cparams = dev.config.connection_type
        echo("Managed to connect, cli options to connect are:")
        echo(
            f"--device-family {cparams.device_family.value} "
            f"--encrypt-type {cparams.encryption_type.value} "
            f"{'--https' if cparams.https else '--no-https'}"
        )
    else:
        error(f"Unable to connect to {host}")


def _echo_dictionary(discovery_info: dict) -> None:
    echo("\t[bold]== Discovery information ==[/bold]")
    for key, value in discovery_info.items():
        key_name = " ".join(x.capitalize() or "_" for x in key.split("_"))
        key_name_and_spaces = "{:<15}".format(key_name + ":")
        echo(f"\t{key_name_and_spaces}{value}")


def _echo_discovery_info(discovery_info) -> None:
    # We don't have discovery info when all connection params are passed manually
    if discovery_info is None:
        return

    if sysinfo := _extract_sys_info(discovery_info):
        _echo_dictionary(sysinfo)
        return

    try:
        dr = DiscoveryResult.from_dict(discovery_info)
    except Exception:
        _echo_dictionary(discovery_info)
        return

    def _conditional_echo(label, value):
        if value:
            ws = " " * (19 - len(label))
            echo(f"\t{label}:{ws}{value}")

    echo("\t[bold]== Discovery Result ==[/bold]")
    _conditional_echo("Device Type", dr.device_type)
    _conditional_echo("Device Model", dr.device_model)
    _conditional_echo("Device Name", dr.device_name)
    _conditional_echo("IP", dr.ip)
    _conditional_echo("MAC", dr.mac)
    _conditional_echo("Device Id (hash)", dr.device_id)
    _conditional_echo("Owner (hash)", dr.owner)
    _conditional_echo("FW Ver", dr.firmware_version)
    _conditional_echo("HW Ver", dr.hw_ver)
    _conditional_echo("HW Ver", dr.hardware_version)
    _conditional_echo("Supports IOT Cloud", dr.is_support_iot_cloud)
    _conditional_echo("OBD Src", dr.owner)
    _conditional_echo("Factory Default", dr.factory_default)
    _conditional_echo("Encrypt Type", dr.encrypt_type)
    if mgt_encrypt_schm := dr.mgt_encrypt_schm:
        _conditional_echo("Encrypt Type", mgt_encrypt_schm.encrypt_type)
        _conditional_echo("Supports HTTPS", mgt_encrypt_schm.is_support_https)
        _conditional_echo("HTTP Port", mgt_encrypt_schm.http_port)
        _conditional_echo("Login version", mgt_encrypt_schm.lv)
    _conditional_echo("Encrypt info", pf(dr.encrypt_info) if dr.encrypt_info else None)
    _conditional_echo("Decrypted", pf(dr.decrypted_data) if dr.decrypted_data else None)


async def find_dev_from_alias(
    alias: str,
    credentials: Credentials | None,
    target: str = "255.255.255.255",
    timeout: int = 5,
    attempts: int = 3,
) -> Device | None:
    """Discover a device identified by its alias."""
    found_event = asyncio.Event()
    found_device = []
    seen_hosts = set()

    async def on_discovered(dev: Device):
        if dev.host in seen_hosts:
            return
        seen_hosts.add(dev.host)
        try:
            await dev.update()
        except Exception as ex:
            echo(f"Error querying device {dev.host}: {ex}")
            return
        finally:
            await dev.protocol.close()
        if not dev.alias:
            echo(f"Skipping device {dev.host} with no alias")
            return
        if dev.alias.lower() == alias.lower():
            found_device.append(dev)
            found_event.set()

    async def do_discover():
        for _ in range(1, attempts):
            await Discover.discover(
                target=target,
                timeout=timeout,
                credentials=credentials,
                on_discovered=on_discovered,
            )
            if found_event.is_set():
                break
        found_event.set()

    asyncio.create_task(do_discover())
    await found_event.wait()
    return found_device[0] if found_device else None<|MERGE_RESOLUTION|>--- conflicted
+++ resolved
@@ -14,19 +14,15 @@
     Discover,
     UnsupportedDeviceError,
 )
-<<<<<<< HEAD
 from kasa.discover import (
     NEW_DISCOVERY_REDACTORS,
     ConnectAttempt,
     DiscoveredRaw,
     DiscoveryResult,
 )
+from kasa.iot.iotdevice import _extract_sys_info
 from kasa.protocols.iotprotocol import REDACTORS as IOT_REDACTORS
 from kasa.protocols.protocol import redact_data
-=======
-from kasa.discover import ConnectAttempt, DiscoveryResult
-from kasa.iot.iotdevice import _extract_sys_info
->>>>>>> cb89342b
 
 from ..json import dumps as json_dumps
 from .common import echo, error
