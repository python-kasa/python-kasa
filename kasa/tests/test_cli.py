--- conflicted
+++ resolved
@@ -7,11 +7,7 @@
 
 from kasa import (
     AuthenticationException,
-<<<<<<< HEAD
-    Credentials,
     Device,
-=======
->>>>>>> 55525fc5
     EmeterStatus,
     SmartDeviceException,
     UnsupportedDeviceException,
