from json import dumps as json_dumps
from json import loads as json_loads

<<<<<<< HEAD
import httpx
import pytest
=======
import aiohttp
>>>>>>> 642e9a1f

from kasa.credentials import Credentials
from kasa.deviceconfig import (
    ConnectionType,
    DeviceConfig,
    DeviceFamilyType,
    EncryptType,
)
from kasa.exceptions import SmartDeviceException


async def test_serialization():
    config = DeviceConfig(host="Foo", http_client=aiohttp.ClientSession())
    config_dict = config.to_dict()
    config_json = json_dumps(config_dict)
    config2_dict = json_loads(config_json)
    config2 = DeviceConfig.from_dict(config2_dict)
    assert config == config2


<<<<<<< HEAD
@pytest.mark.parametrize(
    ("input_value", "expected_msg"),
    [
        ({"Foo": "Bar"}, "Cannot create dataclass from dict, unknown key: Foo"),
        ("foobar", "Invalid device config data: foobar"),
    ],
    ids=["invalid-dict", "not-dict"],
)
def test_deserialization_errors(input_value, expected_msg):
    with pytest.raises(SmartDeviceException, match=expected_msg):
        DeviceConfig.from_dict(input_value)


def test_credentials_hash():
=======
async def test_credentials_hash():
>>>>>>> 642e9a1f
    config = DeviceConfig(
        host="Foo",
        http_client=aiohttp.ClientSession(),
        credentials=Credentials("foo", "bar"),
    )
    config_dict = config.to_dict(credentials_hash="credhash")
    config_json = json_dumps(config_dict)
    config2_dict = json_loads(config_json)
    config2 = DeviceConfig.from_dict(config2_dict)
    assert config2.credentials_hash == "credhash"
    assert config2.credentials is None


async def test_blank_credentials_hash():
    config = DeviceConfig(
        host="Foo",
        http_client=aiohttp.ClientSession(),
        credentials=Credentials("foo", "bar"),
    )
    config_dict = config.to_dict(credentials_hash="")
    config_json = json_dumps(config_dict)
    config2_dict = json_loads(config_json)
    config2 = DeviceConfig.from_dict(config2_dict)
    assert config2.credentials_hash is None
    assert config2.credentials is None


async def test_exclude_credentials():
    config = DeviceConfig(
        host="Foo",
        http_client=aiohttp.ClientSession(),
        credentials=Credentials("foo", "bar"),
    )
    config_dict = config.to_dict(exclude_credentials=True)
    config_json = json_dumps(config_dict)
    config2_dict = json_loads(config_json)
    config2 = DeviceConfig.from_dict(config2_dict)
    assert config2.credentials is None<|MERGE_RESOLUTION|>--- conflicted
+++ resolved
@@ -1,12 +1,8 @@
 from json import dumps as json_dumps
 from json import loads as json_loads
 
-<<<<<<< HEAD
-import httpx
+import aiohttp
 import pytest
-=======
-import aiohttp
->>>>>>> 642e9a1f
 
 from kasa.credentials import Credentials
 from kasa.deviceconfig import (
@@ -27,7 +23,6 @@
     assert config == config2
 
 
-<<<<<<< HEAD
 @pytest.mark.parametrize(
     ("input_value", "expected_msg"),
     [
@@ -41,10 +36,7 @@
         DeviceConfig.from_dict(input_value)
 
 
-def test_credentials_hash():
-=======
 async def test_credentials_hash():
->>>>>>> 642e9a1f
     config = DeviceConfig(
         host="Foo",
         http_client=aiohttp.ClientSession(),
