# type: ignore
import sys

import pytest  # type: ignore # https://github.com/pytest-dev/pytest/issues/3342

from kasa import DeviceType, Discover, SmartDevice, SmartDeviceException, protocol
from kasa.discover import _DiscoverProtocol

from .conftest import bulb, dimmer, lightstrip, plug, pytestmark, strip


@plug
async def test_type_detection_plug(dev: SmartDevice):
    d = Discover._get_device_class(dev._last_update)("localhost")
    assert d.is_plug
    assert d.device_type == DeviceType.Plug


@bulb
async def test_type_detection_bulb(dev: SmartDevice):
    d = Discover._get_device_class(dev._last_update)("localhost")
    # TODO: light_strip is a special case for now to force bulb tests on it
    if not d.is_light_strip:
        assert d.is_bulb
        assert d.device_type == DeviceType.Bulb


@strip
async def test_type_detection_strip(dev: SmartDevice):
<<<<<<< HEAD
    d = Discover._create_device_from_discovery_info(
        "localhost", dev.protocol.discovery_data
    )
=======
    d = Discover._get_device_class(dev._last_update)("localhost")
>>>>>>> bcb9fe18
    assert d.is_strip
    assert d.device_type == DeviceType.Strip
    assert len(d.children) > 0


@dimmer
async def test_type_detection_dimmer(dev: SmartDevice):
    d = Discover._get_device_class(dev._last_update)("localhost")
    assert d.is_dimmer
    assert d.device_type == DeviceType.Dimmer


@lightstrip
async def test_type_detection_lightstrip(dev: SmartDevice):
    d = Discover._get_device_class(dev._last_update)("localhost")
    assert d.is_light_strip
    assert d.device_type == DeviceType.LightStrip


async def test_type_unknown():
    invalid_info = {"system": {"get_sysinfo": {"type": "nosuchtype"}}}
    with pytest.raises(SmartDeviceException):
        Discover._get_device_class(invalid_info)


@pytest.mark.skipif(sys.version_info < (3, 8), reason="3.8 is first one with asyncmock")
async def test_discover_single(discovery_data: dict, mocker):
    """Make sure that discover_single returns an initialized SmartDevice instance."""
    mocker.patch("kasa.TPLinkSmartHomeProtocol.query", return_value=discovery_data)
    x = await Discover.discover_single("127.0.0.1")
    assert issubclass(x.__class__, SmartDevice)
    assert x._sys_info is not None


INVALIDS = [
    ("No 'system' or 'get_sysinfo' in response", {"no": "data"}),
    (
        "Unable to find the device type field",
        {"system": {"get_sysinfo": {"missing_type": 1}}},
    ),
    ("Unknown device type: foo", {"system": {"get_sysinfo": {"type": "foo"}}}),
]


@pytest.mark.skipif(sys.version_info < (3, 8), reason="3.8 is first one with asyncmock")
@pytest.mark.parametrize("msg, data", INVALIDS)
async def test_discover_invalid_info(msg, data, mocker):
    """Make sure that invalid discovery information raises an exception."""
    mocker.patch("kasa.TPLinkSmartHomeProtocol.query", return_value=data)
    with pytest.raises(SmartDeviceException, match=msg):
        await Discover.discover_single("127.0.0.1")


async def test_discover_send(mocker):
    """Test discovery parameters."""
    proto = _DiscoverProtocol()
    assert proto.discovery_packets == 3
    assert proto.target == ("255.255.255.255", 9999)
    transport = mocker.patch.object(proto, "transport")
    proto.do_discover()
    assert transport.sendto.call_count == proto.discovery_packets


async def test_discover_datagram_received(mocker, discovery_data):
    """Verify that datagram received fills discovered_devices."""
    proto = _DiscoverProtocol()
    mocker.patch("json.loads", return_value=discovery_data)
    mocker.patch.object(protocol.TPLinkSmartHomeProtocol, "encrypt")
    mocker.patch.object(protocol.TPLinkSmartHomeProtocol, "decrypt")

    addr = "127.0.0.1"
    proto.datagram_received("<placeholder data>", (addr, 1234))

    # Check that device in discovered_devices is initialized correctly
    assert len(proto.discovered_devices) == 1
    dev = proto.discovered_devices[addr]
    assert issubclass(dev.__class__, SmartDevice)
    assert dev.host == addr


@pytest.mark.parametrize("msg, data", INVALIDS)
async def test_discover_invalid_responses(msg, data, mocker):
    """Verify that we don't crash whole discovery if some devices in the network are sending unexpected data."""
    proto = _DiscoverProtocol()
    mocker.patch("json.loads", return_value=data)
    mocker.patch.object(protocol.TPLinkSmartHomeProtocol, "encrypt")
    mocker.patch.object(protocol.TPLinkSmartHomeProtocol, "decrypt")

    proto.datagram_received(data, ("127.0.0.1", 1234))
    assert len(proto.discovered_devices) == 0<|MERGE_RESOLUTION|>--- conflicted
+++ resolved
@@ -27,13 +27,10 @@
 
 @strip
 async def test_type_detection_strip(dev: SmartDevice):
-<<<<<<< HEAD
     d = Discover._create_device_from_discovery_info(
         "localhost", dev.protocol.discovery_data
     )
-=======
-    d = Discover._get_device_class(dev._last_update)("localhost")
->>>>>>> bcb9fe18
+    # d = Discover._get_device_class(dev._last_update)("localhost")
     assert d.is_strip
     assert d.device_type == DeviceType.Strip
     assert len(d.children) > 0
