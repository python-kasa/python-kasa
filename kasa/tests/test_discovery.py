# type: ignore
import re
import socket

import pytest  # type: ignore # https://github.com/pytest-dev/pytest/issues/3342

from kasa import (
    DeviceType,
    Discover,
    SmartDevice,
    SmartDeviceException,
    SmartStrip,
    protocol,
)
from kasa.discover import DiscoveryResult, _DiscoverProtocol, json_dumps
from kasa.exceptions import AuthenticationException, UnsupportedDeviceException

from .conftest import bulb, dimmer, lightstrip, plug, strip


@plug
async def test_type_detection_plug(dev: SmartDevice):
    d = Discover._get_device_class(dev._last_update)("localhost")
    assert d.is_plug
    assert d.device_type == DeviceType.Plug


@bulb
async def test_type_detection_bulb(dev: SmartDevice):
    d = Discover._get_device_class(dev._last_update)("localhost")
    # TODO: light_strip is a special case for now to force bulb tests on it
    if not d.is_light_strip:
        assert d.is_bulb
        assert d.device_type == DeviceType.Bulb


@strip
async def test_type_detection_strip(dev: SmartDevice):
    d = Discover._get_device_class(dev._last_update)("localhost")
    assert d.is_strip
    assert d.device_type == DeviceType.Strip


@dimmer
async def test_type_detection_dimmer(dev: SmartDevice):
    d = Discover._get_device_class(dev._last_update)("localhost")
    assert d.is_dimmer
    assert d.device_type == DeviceType.Dimmer


@lightstrip
async def test_type_detection_lightstrip(dev: SmartDevice):
    d = Discover._get_device_class(dev._last_update)("localhost")
    assert d.is_light_strip
    assert d.device_type == DeviceType.LightStrip


async def test_type_unknown():
    invalid_info = {"system": {"get_sysinfo": {"type": "nosuchtype"}}}
    with pytest.raises(UnsupportedDeviceException):
        Discover._get_device_class(invalid_info)


@pytest.mark.parametrize("custom_port", [123, None])
async def test_discover_single(discovery_data: dict, mocker, custom_port):
    """Make sure that discover_single returns an initialized SmartDevice instance."""
    host = "127.0.0.1"
    info = {"system": {"get_sysinfo": discovery_data["system"]["get_sysinfo"]}}
    query_mock = mocker.patch("kasa.TPLinkSmartHomeProtocol.query", return_value=info)

    def mock_discover(self):
        self.datagram_received(
            protocol.TPLinkSmartHomeProtocol.encrypt(json_dumps(info))[4:],
            (host, custom_port or 9999),
        )

    mocker.patch.object(_DiscoverProtocol, "do_discover", mock_discover)

    x = await Discover.discover_single(host, port=custom_port)
    assert issubclass(x.__class__, SmartDevice)
    assert x._sys_info is not None
    assert x.port == custom_port or x.port == 9999
    assert (query_mock.call_count > 0) == isinstance(x, SmartStrip)


async def test_discover_single_hostname(discovery_data: dict, mocker):
    """Make sure that discover_single returns an initialized SmartDevice instance."""
    host = "foobar"
    ip = "127.0.0.1"
    info = {"system": {"get_sysinfo": discovery_data["system"]["get_sysinfo"]}}
    query_mock = mocker.patch("kasa.TPLinkSmartHomeProtocol.query", return_value=info)

    def mock_discover(self):
        self.datagram_received(
            protocol.TPLinkSmartHomeProtocol.encrypt(json_dumps(info))[4:],
            (ip, 9999),
        )

    mocker.patch.object(_DiscoverProtocol, "do_discover", mock_discover)
    mocker.patch("socket.getaddrinfo", return_value=[(None, None, None, None, (ip, 0))])

    x = await Discover.discover_single(host)
    assert issubclass(x.__class__, SmartDevice)
    assert x._sys_info is not None
    assert x.host == host
    assert (query_mock.call_count > 0) == isinstance(x, SmartStrip)

    mocker.patch("socket.getaddrinfo", side_effect=socket.gaierror())
    with pytest.raises(SmartDeviceException):
        x = await Discover.discover_single(host)


<<<<<<< HEAD
=======
@pytest.mark.parametrize("custom_port", [123, None])
async def test_connect_single(discovery_data: dict, mocker, custom_port):
    """Make sure that connect_single returns an initialized SmartDevice instance."""
    host = "127.0.0.1"
    info = {"system": {"get_sysinfo": discovery_data["system"]["get_sysinfo"]}}
    mocker.patch("kasa.TPLinkSmartHomeProtocol.query", return_value=info)

    dev = await Discover.connect_single(host, port=custom_port)
    assert issubclass(dev.__class__, SmartDevice)
    assert dev.port == custom_port or dev.port == 9999


async def test_connect_single_query_fails(mocker):
    """Make sure that connect_single fails when query fails."""
    host = "127.0.0.1"
    mocker.patch("kasa.TPLinkSmartHomeProtocol.query", side_effect=SmartDeviceException)

    with pytest.raises(SmartDeviceException):
        await Discover.connect_single(host)


>>>>>>> 27c4799a
UNSUPPORTED = {
    "result": {
        "device_id": "xx",
        "owner": "xx",
        "device_type": "SMART.TAPOPLUG",
        "device_model": "P110(EU)",
        "ip": "127.0.0.1",
        "mac": "48-22xxx",
        "is_support_iot_cloud": True,
        "obd_src": "tplink",
        "factory_default": False,
        "mgt_encrypt_schm": {
            "is_support_https": False,
            "encrypt_type": "AES",
            "http_port": 80,
            "lv": 2,
        },
    },
    "error_code": 0,
}


async def test_discover_single_unsupported(mocker):
    """Make sure that discover_single handles unsupported devices correctly."""
    host = "127.0.0.1"

    def mock_discover(self):
        if discovery_data:
            data = (
                b"\x02\x00\x00\x01\x01[\x00\x00\x00\x00\x00\x00W\xcev\xf8"
                + json_dumps(discovery_data).encode()
            )
            self.datagram_received(data, (host, 20002))

    mocker.patch.object(_DiscoverProtocol, "do_discover", mock_discover)

    # Test with a valid unsupported response
    discovery_data = UNSUPPORTED
    with pytest.raises(
        UnsupportedDeviceException,
        match=f"Unsupported device {host}: {re.escape(str(UNSUPPORTED))}",
    ):
        await Discover.discover_single(host)

    # Test with no response
    discovery_data = None
    with pytest.raises(
        SmartDeviceException, match=f"Timed out getting discovery response for {host}"
    ):
        await Discover.discover_single(host, timeout=0.001)


INVALIDS = [
    ("No 'system' or 'get_sysinfo' in response", {"no": "data"}),
    (
        "Unable to find the device type field",
        {"system": {"get_sysinfo": {"missing_type": 1}}},
    ),
    ("Unknown device type: foo", {"system": {"get_sysinfo": {"type": "foo"}}}),
]


@pytest.mark.parametrize("msg, data", INVALIDS)
async def test_discover_invalid_info(msg, data, mocker):
    """Make sure that invalid discovery information raises an exception."""
    host = "127.0.0.1"

    def mock_discover(self):
        self.datagram_received(
            protocol.TPLinkSmartHomeProtocol.encrypt(json_dumps(data))[4:], (host, 9999)
        )

    mocker.patch.object(_DiscoverProtocol, "do_discover", mock_discover)

    with pytest.raises(SmartDeviceException, match=msg):
        await Discover.discover_single(host)


async def test_discover_send(mocker):
    """Test discovery parameters."""
    proto = _DiscoverProtocol()
    assert proto.discovery_packets == 3
    assert proto.target == ("255.255.255.255", 9999)
    transport = mocker.patch.object(proto, "transport")
    proto.do_discover()
    assert transport.sendto.call_count == proto.discovery_packets * 2


async def test_discover_datagram_received(mocker, discovery_data):
    """Verify that datagram received fills discovered_devices."""
    proto = _DiscoverProtocol()
    info = {"system": {"get_sysinfo": discovery_data["system"]["get_sysinfo"]}}
    mocker.patch("kasa.discover.json_loads", return_value=info)
    mocker.patch.object(protocol.TPLinkSmartHomeProtocol, "encrypt")
    mocker.patch.object(protocol.TPLinkSmartHomeProtocol, "decrypt")

    addr = "127.0.0.1"
    proto.datagram_received("<placeholder data>", (addr, 9999))
    addr2 = "127.0.0.2"
    proto.datagram_received("<placeholder data>", (addr2, 20002))

    # Check that device in discovered_devices is initialized correctly
    assert len(proto.discovered_devices) == 1
    # Check that unsupported device is 1
    assert len(proto.unsupported_devices) == 1
    dev = proto.discovered_devices[addr]
    assert issubclass(dev.__class__, SmartDevice)
    assert dev.host == addr


@pytest.mark.parametrize("msg, data", INVALIDS)
async def test_discover_invalid_responses(msg, data, mocker):
    """Verify that we don't crash whole discovery if some devices in the network are sending unexpected data."""
    proto = _DiscoverProtocol()
    mocker.patch("kasa.discover.json_loads", return_value=data)
    mocker.patch.object(protocol.TPLinkSmartHomeProtocol, "encrypt")
    mocker.patch.object(protocol.TPLinkSmartHomeProtocol, "decrypt")

    proto.datagram_received(data, ("127.0.0.1", 9999))
    assert len(proto.discovered_devices) == 0


AUTHENTICATION_DATA_KLAP = {
    "result": {
        "device_id": "xx",
        "owner": "xx",
        "device_type": "IOT.SMARTPLUGSWITCH",
        "device_model": "HS100(UK)",
        "ip": "127.0.0.1",
        "mac": "12-34-56-78-90-AB",
        "is_support_iot_cloud": True,
        "obd_src": "tplink",
        "factory_default": False,
        "mgt_encrypt_schm": {
            "is_support_https": False,
            "encrypt_type": "KLAP",
            "http_port": 80,
        },
    },
    "error_code": 0,
}


async def test_discover_single_authentication(mocker):
    """Make sure that discover_single handles authenticating devices correctly."""
    host = "127.0.0.1"

    def mock_discover(self):
        if discovery_data:
            data = (
                b"\x02\x00\x00\x01\x01[\x00\x00\x00\x00\x00\x00W\xcev\xf8"
                + json_dumps(discovery_data).encode()
            )
            self.datagram_received(data, (host, 20002))

    mocker.patch.object(_DiscoverProtocol, "do_discover", mock_discover)
    mocker.patch.object(
        SmartDevice,
        "update",
        side_effect=AuthenticationException("Failed to authenticate"),
    )

    # Test with a valid unsupported response
    discovery_data = AUTHENTICATION_DATA_KLAP
    with pytest.raises(
        AuthenticationException,
        match="Failed to authenticate",
    ):
        device = await Discover.discover_single(host)
        await device.update()

    mocker.patch.object(SmartDevice, "update")
    device = await Discover.discover_single(host)
    await device.update()
    assert device.device_type == DeviceType.Plug


async def test_device_update_from_new_discovery_info():
    device = SmartDevice("127.0.0.7")
    discover_info = DiscoveryResult(**AUTHENTICATION_DATA_KLAP["result"])
    discover_dump = discover_info.get_dict()
    device.update_from_discover_info(discover_dump)

    assert device.alias == discover_dump["alias"]
    assert device.mac == discover_dump["mac"].replace("-", ":")
    assert device.model == discover_dump["model"]

    with pytest.raises(
        SmartDeviceException,
        match=re.escape("You need to await update() to access the data"),
    ):
        assert device.supported_modules<|MERGE_RESOLUTION|>--- conflicted
+++ resolved
@@ -110,30 +110,6 @@
         x = await Discover.discover_single(host)
 
 
-<<<<<<< HEAD
-=======
-@pytest.mark.parametrize("custom_port", [123, None])
-async def test_connect_single(discovery_data: dict, mocker, custom_port):
-    """Make sure that connect_single returns an initialized SmartDevice instance."""
-    host = "127.0.0.1"
-    info = {"system": {"get_sysinfo": discovery_data["system"]["get_sysinfo"]}}
-    mocker.patch("kasa.TPLinkSmartHomeProtocol.query", return_value=info)
-
-    dev = await Discover.connect_single(host, port=custom_port)
-    assert issubclass(dev.__class__, SmartDevice)
-    assert dev.port == custom_port or dev.port == 9999
-
-
-async def test_connect_single_query_fails(mocker):
-    """Make sure that connect_single fails when query fails."""
-    host = "127.0.0.1"
-    mocker.patch("kasa.TPLinkSmartHomeProtocol.query", side_effect=SmartDeviceException)
-
-    with pytest.raises(SmartDeviceException):
-        await Discover.connect_single(host)
-
-
->>>>>>> 27c4799a
 UNSUPPORTED = {
     "result": {
         "device_id": "xx",
