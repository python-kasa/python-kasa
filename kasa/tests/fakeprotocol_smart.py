--- conflicted
+++ resolved
@@ -46,9 +46,7 @@
 
     FIXTURE_MISSING_MAP = {
         "get_wireless_scan_info": ("wireless", {"ap_list": [], "wep_supported": False}),
-<<<<<<< HEAD
         "get_auto_off_config": ("auto_off", {'delay_min': 10, 'enable': False}),
-=======
         "get_led_info": (
             "led",
             {
@@ -63,7 +61,6 @@
                 },
             },
         ),
->>>>>>> 44b59efb
         "get_connect_cloud_state": ("cloud_connect", {"status": 1}),
         "get_on_off_gradually_info": ("on_off_gradually", {"enable": True}),
     }
