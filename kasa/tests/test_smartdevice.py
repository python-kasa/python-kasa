import inspect
from datetime import datetime
from unittest.mock import Mock, patch

import pytest  # type: ignore # https://github.com/pytest-dev/pytest/issues/3342

import kasa
from kasa import Credentials, SmartDevice, SmartDeviceException
from kasa.smartdevice import DeviceType

from .conftest import handle_turn_on, has_emeter, no_emeter, turn_on
from .newfakes import PLUG_SCHEMA, TZ_SCHEMA, FakeTransportProtocol

# List of all SmartXXX classes including the SmartDevice base class
smart_device_classes = [
    dc
    for (mn, dc) in inspect.getmembers(
        kasa,
        lambda member: inspect.isclass(member)
        and (member == SmartDevice or issubclass(member, SmartDevice)),
    )
]


async def test_state_info(dev):
    assert isinstance(dev.state_information, dict)


@pytest.mark.requires_dummy
async def test_invalid_connection(dev):
    with patch.object(
        FakeTransportProtocol, "query", side_effect=SmartDeviceException
    ), pytest.raises(SmartDeviceException):
        await dev.update()


@has_emeter
async def test_initial_update_emeter(dev, mocker):
    """Test that the initial update performs second query if emeter is available."""
    dev._last_update = None
    dev._features = set()
    spy = mocker.spy(dev.protocol, "query")
    await dev.update()
    # Devices with small buffers may require 3 queries
    expected_queries = 2 if dev.max_device_response_size > 4096 else 3
    assert spy.call_count == expected_queries + len(dev.children)


@no_emeter
async def test_initial_update_no_emeter(dev, mocker):
    """Test that the initial update performs second query if emeter is available."""
    dev._last_update = None
    dev._features = set()
    spy = mocker.spy(dev.protocol, "query")
    await dev.update()
    # 2 calls are necessary as some devices crash on unexpected modules
    # See #105, #120, #161
    assert spy.call_count == 2


async def test_query_helper(dev):
    with pytest.raises(SmartDeviceException):
        await dev._query_helper("test", "testcmd", {})
    # TODO check for unwrapping?


@turn_on
async def test_state(dev, turn_on):
    await handle_turn_on(dev, turn_on)
    orig_state = dev.is_on
    if orig_state:
        await dev.turn_off()
        await dev.update()
        assert not dev.is_on
        assert dev.is_off

        await dev.turn_on()
        await dev.update()
        assert dev.is_on
        assert not dev.is_off
    else:
        await dev.turn_on()
        await dev.update()
        assert dev.is_on
        assert not dev.is_off

        await dev.turn_off()
        await dev.update()
        assert not dev.is_on
        assert dev.is_off


async def test_alias(dev):
    test_alias = "TEST1234"
    original = dev.alias

    assert isinstance(original, str)
    await dev.set_alias(test_alias)
    await dev.update()
    assert dev.alias == test_alias

    await dev.set_alias(original)
    await dev.update()
    assert dev.alias == original


@turn_on
async def test_on_since(dev, turn_on):
    await handle_turn_on(dev, turn_on)
    orig_state = dev.is_on
    if "on_time" not in dev.sys_info and not dev.is_strip:
        assert dev.on_since is None
    elif orig_state:
        assert isinstance(dev.on_since, datetime)
    else:
        assert dev.on_since is None


async def test_time(dev):
    assert isinstance(await dev.get_time(), datetime)


async def test_timezone(dev):
    TZ_SCHEMA(await dev.get_timezone())


async def test_hw_info(dev):
    PLUG_SCHEMA(dev.hw_info)


async def test_location(dev):
    PLUG_SCHEMA(dev.location)


async def test_rssi(dev):
    PLUG_SCHEMA({"rssi": dev.rssi})  # wrapping for vol


async def test_mac(dev):
    PLUG_SCHEMA({"mac": dev.mac})  # wrapping for val


async def test_representation(dev):
    import re

    pattern = re.compile("<.* model .* at .* (.*), is_on: .* - dev specific: .*>")
    assert pattern.match(str(dev))


async def test_childrens(dev):
    """Make sure that children property is exposed by every device."""
    if dev.is_strip:
        assert len(dev.children) > 0
    else:
        assert len(dev.children) == 0


async def test_children(dev):
    """Make sure that children property is exposed by every device."""
    if dev.is_strip:
        assert len(dev.children) > 0
        assert dev.has_children is True
    else:
        assert len(dev.children) == 0
        assert dev.has_children is False


async def test_internal_state(dev):
    """Make sure the internal state returns the last update results."""
    assert dev.internal_state == dev._last_update


async def test_features(dev):
    """Make sure features is always accessible."""
    sysinfo = dev._last_update["system"]["get_sysinfo"]
    if "feature" in sysinfo:
        assert dev.features == set(sysinfo["feature"].split(":"))
    else:
        assert dev.features == set()


async def test_max_device_response_size(dev):
    """Make sure every device return has a set max response size."""
    assert dev.max_device_response_size > 0


async def test_estimated_response_sizes(dev):
    """Make sure every module has an estimated response size set."""
    for mod in dev.modules.values():
        assert mod.estimated_query_response_size > 0


@pytest.mark.parametrize("device_class", smart_device_classes)
def test_device_class_ctors(device_class):
    """Make sure constructor api not broken for new and existing SmartDevices."""
    host = "127.0.0.2"
    port = 1234
    credentials = Credentials("foo", "bar")
    dev = device_class(host, port=port, credentials=credentials)
    assert dev.host == host
    assert dev.port == port
    assert dev.credentials == credentials


async def test_modules_preserved(dev: SmartDevice):
    """Make modules that are not being updated are preserved between updates."""
    dev._last_update["some_module_not_being_updated"] = "should_be_kept"
    await dev.update()
    assert dev._last_update["some_module_not_being_updated"] == "should_be_kept"


async def test_create_smart_device_with_timeout():
    """Make sure timeout is passed to the protocol."""
    dev = SmartDevice(host="127.0.0.1", timeout=100)
    assert dev.protocol.timeout == 100


<<<<<<< HEAD
async def test_create_thin_wrapper():
    """Make sure thin wrapper is created with the correct device type."""
    mock = Mock()
    with patch("kasa.device_factory.connect", return_value=mock) as connect:
        dev = await SmartDevice.connect(
            host="test_host",
            port=1234,
            timeout=100,
            credentials=Credentials("username", "password"),
            device_type=DeviceType.Strip,
        )
        assert dev is mock

    connect.assert_called_once_with(
        host="test_host",
        port=1234,
        timeout=100,
        credentials=Credentials("username", "password"),
        device_type=DeviceType.Strip,
    )
=======
async def test_modules_not_supported(dev: SmartDevice):
    """Test that unsupported modules do not break the device."""
    for module in dev.modules.values():
        assert module.is_supported is not None
    await dev.update()
    for module in dev.modules.values():
        assert module.is_supported is not None
>>>>>>> 27c4799a
<|MERGE_RESOLUTION|>--- conflicted
+++ resolved
@@ -215,7 +215,6 @@
     assert dev.protocol.timeout == 100
 
 
-<<<<<<< HEAD
 async def test_create_thin_wrapper():
     """Make sure thin wrapper is created with the correct device type."""
     mock = Mock()
@@ -236,12 +235,12 @@
         credentials=Credentials("username", "password"),
         device_type=DeviceType.Strip,
     )
-=======
+
+
 async def test_modules_not_supported(dev: SmartDevice):
     """Test that unsupported modules do not break the device."""
     for module in dev.modules.values():
         assert module.is_supported is not None
     await dev.update()
     for module in dev.modules.values():
-        assert module.is_supported is not None
->>>>>>> 27c4799a
+        assert module.is_supported is not None