import warnings
from typing import Dict
from unittest.mock import MagicMock

import pytest  # type: ignore # see https://github.com/pytest-dev/pytest/issues/3342

from kasa import (
    DeviceConfig,
    SmartProtocol,
)
from kasa.protocol import BaseTransport

<<<<<<< HEAD
from .device_fixtures import *  # noqa: F403
from .discovery_fixtures import *  # noqa: F403
=======
from .fakeprotocol_iot import FakeIotProtocol
from .fakeprotocol_smart import FakeSmartProtocol

SUPPORTED_IOT_DEVICES = [
    (device, "IOT")
    for device in glob.glob(
        os.path.dirname(os.path.abspath(__file__)) + "/fixtures/*.json"
    )
]

SUPPORTED_SMART_DEVICES = [
    (device, "SMART")
    for device in glob.glob(
        os.path.dirname(os.path.abspath(__file__)) + "/fixtures/smart/*.json"
    )
]


SUPPORTED_DEVICES = SUPPORTED_IOT_DEVICES + SUPPORTED_SMART_DEVICES

# Tapo bulbs
BULBS_SMART_VARIABLE_TEMP = {"L530E", "L930-5"}
BULBS_SMART_LIGHT_STRIP = {"L900-5", "L900-10", "L920-5", "L930-5"}
BULBS_SMART_COLOR = {"L530E", *BULBS_SMART_LIGHT_STRIP}
BULBS_SMART_DIMMABLE = {"L510B", "L510E"}
BULBS_SMART = (
    BULBS_SMART_VARIABLE_TEMP.union(BULBS_SMART_COLOR)
    .union(BULBS_SMART_DIMMABLE)
    .union(BULBS_SMART_LIGHT_STRIP)
)

# Kasa (IOT-prefixed) bulbs
BULBS_IOT_LIGHT_STRIP = {"KL400L5", "KL430", "KL420L5"}
BULBS_IOT_VARIABLE_TEMP = {
    "LB120",
    "LB130",
    "KL120",
    "KL125",
    "KL130",
    "KL135",
    "KL430",
}
BULBS_IOT_COLOR = {"LB130", "KL125", "KL130", "KL135", *BULBS_IOT_LIGHT_STRIP}
BULBS_IOT_DIMMABLE = {"KL50", "KL60", "LB100", "LB110", "KL110"}
BULBS_IOT = (
    BULBS_IOT_VARIABLE_TEMP.union(BULBS_IOT_COLOR)
    .union(BULBS_IOT_DIMMABLE)
    .union(BULBS_IOT_LIGHT_STRIP)
)

BULBS_VARIABLE_TEMP = {*BULBS_SMART_VARIABLE_TEMP, *BULBS_IOT_VARIABLE_TEMP}
BULBS_COLOR = {*BULBS_SMART_COLOR, *BULBS_IOT_COLOR}


LIGHT_STRIPS = {*BULBS_SMART_LIGHT_STRIP, *BULBS_IOT_LIGHT_STRIP}
BULBS = {
    *BULBS_IOT,
    *BULBS_SMART,
}


PLUGS_IOT = {
    "HS100",
    "HS103",
    "HS105",
    "HS110",
    "HS200",
    "HS210",
    "EP10",
    "KP100",
    "KP105",
    "KP115",
    "KP125",
    "KP401",
    "KS200M",
}
# P135 supports dimming, but its not currently support
# by the library
PLUGS_SMART = {
    "P100",
    "P110",
    "KP125M",
    "EP25",
    "KS205",
    "P125M",
    "S505",
    "TP15",
}
PLUGS = {
    *PLUGS_IOT,
    *PLUGS_SMART,
}
STRIPS_IOT = {"HS107", "HS300", "KP303", "KP200", "KP400", "EP40"}
STRIPS_SMART = {"P300", "TP25"}
STRIPS = {*STRIPS_IOT, *STRIPS_SMART}

DIMMERS_IOT = {"ES20M", "HS220", "KS220M", "KS230", "KP405"}
DIMMERS_SMART = {"KS225", "S500D", "P135"}
DIMMERS = {
    *DIMMERS_IOT,
    *DIMMERS_SMART,
}

HUBS_SMART = {"H100"}

WITH_EMETER_IOT = {"HS110", "HS300", "KP115", "KP125", *BULBS_IOT}
WITH_EMETER_SMART = {"P110", "KP125M", "EP25"}
WITH_EMETER = {*WITH_EMETER_IOT, *WITH_EMETER_SMART}

DIMMABLE = {*BULBS, *DIMMERS}

ALL_DEVICES_IOT = BULBS_IOT.union(PLUGS_IOT).union(STRIPS_IOT).union(DIMMERS_IOT)
ALL_DEVICES_SMART = (
    BULBS_SMART.union(PLUGS_SMART)
    .union(STRIPS_SMART)
    .union(DIMMERS_SMART)
    .union(HUBS_SMART)
)
ALL_DEVICES = ALL_DEVICES_IOT.union(ALL_DEVICES_SMART)

IP_MODEL_CACHE: Dict[str, str] = {}


def _make_unsupported(device_family, encrypt_type):
    return {
        "result": {
            "device_id": "xx",
            "owner": "xx",
            "device_type": device_family,
            "device_model": "P110(EU)",
            "ip": "127.0.0.1",
            "mac": "48-22xxx",
            "is_support_iot_cloud": True,
            "obd_src": "tplink",
            "factory_default": False,
            "mgt_encrypt_schm": {
                "is_support_https": False,
                "encrypt_type": encrypt_type,
                "http_port": 80,
                "lv": 2,
            },
        },
        "error_code": 0,
    }


UNSUPPORTED_DEVICES = {
    "unknown_device_family": _make_unsupported("SMART.TAPOXMASTREE", "AES"),
    "wrong_encryption_iot": _make_unsupported("IOT.SMARTPLUGSWITCH", "AES"),
    "wrong_encryption_smart": _make_unsupported("SMART.TAPOBULB", "IOT"),
    "unknown_encryption": _make_unsupported("IOT.SMARTPLUGSWITCH", "FOO"),
}


def idgenerator(paramtuple):
    try:
        return basename(paramtuple[0]) + (
            "" if paramtuple[1] == "IOT" else "-" + paramtuple[1]
        )
    except:  # TODO: HACK as idgenerator is now used by default  # noqa: E722
        return None


def filter_model(desc, model_filter, protocol_filter=None):
    if protocol_filter is None:
        protocol_filter = {"IOT", "SMART"}
    filtered = list()
    for file, protocol in SUPPORTED_DEVICES:
        if protocol in protocol_filter:
            file_model_region = basename(file).split("_")[0]
            file_model = file_model_region.split("(")[0]
            for model in model_filter:
                if model == file_model:
                    filtered.append((file, protocol))

    filtered_basenames = [basename(f) + "-" + p for f, p in filtered]
    print(f"# {desc}")
    for file in filtered_basenames:
        print(f"\t{file}")
    return filtered


def parametrize(desc, devices, protocol_filter=None, ids=None):
    if ids is None:
        ids = idgenerator
    return pytest.mark.parametrize(
        "dev", filter_model(desc, devices, protocol_filter), indirect=True, ids=ids
    )


has_emeter = parametrize("has emeter", WITH_EMETER, protocol_filter={"SMART", "IOT"})
no_emeter = parametrize(
    "no emeter", ALL_DEVICES - WITH_EMETER, protocol_filter={"SMART", "IOT"}
)
has_emeter_iot = parametrize("has emeter iot", WITH_EMETER_IOT, protocol_filter={"IOT"})
no_emeter_iot = parametrize(
    "no emeter iot", ALL_DEVICES_IOT - WITH_EMETER_IOT, protocol_filter={"IOT"}
)

bulb = parametrize("bulbs", BULBS, protocol_filter={"SMART", "IOT"})
plug = parametrize("plugs", PLUGS, protocol_filter={"IOT"})
strip = parametrize("strips", STRIPS, protocol_filter={"SMART", "IOT"})
dimmer = parametrize("dimmers", DIMMERS, protocol_filter={"IOT"})
lightstrip = parametrize("lightstrips", LIGHT_STRIPS, protocol_filter={"IOT"})

# bulb types
dimmable = parametrize("dimmable", DIMMABLE, protocol_filter={"IOT"})
non_dimmable = parametrize("non-dimmable", BULBS - DIMMABLE, protocol_filter={"IOT"})
variable_temp = parametrize(
    "variable color temp", BULBS_VARIABLE_TEMP, protocol_filter={"SMART", "IOT"}
)
non_variable_temp = parametrize(
    "non-variable color temp",
    BULBS - BULBS_VARIABLE_TEMP,
    protocol_filter={"SMART", "IOT"},
)
color_bulb = parametrize("color bulbs", BULBS_COLOR, protocol_filter={"SMART", "IOT"})
non_color_bulb = parametrize(
    "non-color bulbs", BULBS - BULBS_COLOR, protocol_filter={"SMART", "IOT"}
)

color_bulb_iot = parametrize(
    "color bulbs iot", BULBS_IOT_COLOR, protocol_filter={"IOT"}
)
variable_temp_iot = parametrize(
    "variable color temp iot", BULBS_IOT_VARIABLE_TEMP, protocol_filter={"IOT"}
)
bulb_iot = parametrize("bulb devices iot", BULBS_IOT, protocol_filter={"IOT"})

strip_iot = parametrize("strip devices iot", STRIPS_IOT, protocol_filter={"IOT"})
strip_smart = parametrize(
    "strip devices smart", STRIPS_SMART, protocol_filter={"SMART"}
)

plug_smart = parametrize("plug devices smart", PLUGS_SMART, protocol_filter={"SMART"})
bulb_smart = parametrize("bulb devices smart", BULBS_SMART, protocol_filter={"SMART"})
dimmers_smart = parametrize(
    "dimmer devices smart", DIMMERS_SMART, protocol_filter={"SMART"}
)
hubs_smart = parametrize("hubs smart", HUBS_SMART, protocol_filter={"SMART"})
device_smart = parametrize(
    "devices smart", ALL_DEVICES_SMART, protocol_filter={"SMART"}
)
device_iot = parametrize("devices iot", ALL_DEVICES_IOT, protocol_filter={"IOT"})


def get_fixture_data():
    """Return raw discovery file contents as JSON. Used for discovery tests."""
    fixture_data = {}
    for file, protocol in SUPPORTED_DEVICES:
        p = Path(file)
        if not p.is_absolute():
            folder = Path(__file__).parent / "fixtures"
            if protocol == "SMART":
                folder = folder / "smart"
            p = folder / file

        with open(p) as f:
            fixture_data[basename(p)] = json.load(f)
    return fixture_data


FIXTURE_DATA = get_fixture_data()


def filter_fixtures(desc, root_filter):
    filtered = {}
    for key, val in FIXTURE_DATA.items():
        if root_filter in val:
            filtered[key] = val

    print(f"# {desc}")
    for key in filtered:
        print(f"\t{key}")
    return filtered


def parametrize_discovery(desc, root_key):
    filtered_fixtures = filter_fixtures(desc, root_key)
    return pytest.mark.parametrize(
        "all_fixture_data",
        filtered_fixtures.values(),
        indirect=True,
        ids=filtered_fixtures.keys(),
    )


new_discovery = parametrize_discovery("new discovery", "discovery_result")


def check_categories():
    """Check that every fixture file is categorized."""
    categorized_fixtures = set(
        dimmer.args[1]
        + strip.args[1]
        + plug.args[1]
        + bulb.args[1]
        + lightstrip.args[1]
        + plug_smart.args[1]
        + bulb_smart.args[1]
        + dimmers_smart.args[1]
        + hubs_smart.args[1]
    )
    diff = set(SUPPORTED_DEVICES) - set(categorized_fixtures)
    if diff:
        for file, protocol in diff:
            print(
                f"No category for file {file} protocol {protocol}, add to the corresponding set (BULBS, PLUGS, ..)"
            )
        raise Exception(f"Missing category for {diff}")


check_categories()
>>>>>>> cbf82c94

# Parametrize tests to run with device both on and off
turn_on = pytest.mark.parametrize("turn_on", [True, False])


async def handle_turn_on(dev, turn_on):
    if turn_on:
        await dev.turn_on()
    else:
        await dev.turn_off()


<<<<<<< HEAD
@pytest.fixture()
=======
def device_for_file(model, protocol):
    if protocol == "SMART":
        for d in PLUGS_SMART:
            if d in model:
                return SmartDevice
        for d in BULBS_SMART:
            if d in model:
                return SmartBulb
        for d in DIMMERS_SMART:
            if d in model:
                return SmartBulb
        for d in STRIPS_SMART:
            if d in model:
                return SmartDevice
        for d in HUBS_SMART:
            if d in model:
                return SmartDevice
    else:
        for d in STRIPS_IOT:
            if d in model:
                return IotStrip

        for d in PLUGS_IOT:
            if d in model:
                return IotPlug

        # Light strips are recognized also as bulbs, so this has to go first
        for d in BULBS_IOT_LIGHT_STRIP:
            if d in model:
                return IotLightStrip

        for d in BULBS_IOT:
            if d in model:
                return IotBulb

        for d in DIMMERS_IOT:
            if d in model:
                return IotDimmer

    raise Exception("Unable to find type for %s", model)


async def _update_and_close(d):
    await d.update()
    await d.protocol.close()
    return d


async def _discover_update_and_close(ip, username, password):
    if username and password:
        credentials = Credentials(username=username, password=password)
    else:
        credentials = None
    d = await Discover.discover_single(ip, timeout=10, credentials=credentials)
    return await _update_and_close(d)


async def get_device_for_file(file, protocol):
    # if the wanted file is not an absolute path, prepend the fixtures directory
    p = Path(file)
    if not p.is_absolute():
        folder = Path(__file__).parent / "fixtures"
        if protocol == "SMART":
            folder = folder / "smart"
        p = folder / file

    def load_file():
        with open(p) as f:
            return json.load(f)

    loop = asyncio.get_running_loop()
    sysinfo = await loop.run_in_executor(None, load_file)

    model = basename(file)
    d = device_for_file(model, protocol)(host="127.0.0.123")
    if protocol == "SMART":
        d.protocol = FakeSmartProtocol(sysinfo)
    else:
        d.protocol = FakeIotProtocol(sysinfo)
    await _update_and_close(d)
    return d


@pytest.fixture(params=SUPPORTED_DEVICES, ids=idgenerator)
async def dev(request):
    """Device fixture.

    Provides a device (given --ip) or parametrized fixture for the supported devices.
    The initial update is called automatically before returning the device.
    """
    file, protocol = request.param

    ip = request.config.getoption("--ip")
    username = request.config.getoption("--username")
    password = request.config.getoption("--password")
    if ip:
        model = IP_MODEL_CACHE.get(ip)
        d = None
        if not model:
            d = await _discover_update_and_close(ip, username, password)
            IP_MODEL_CACHE[ip] = model = d.model
        if model not in file:
            pytest.skip(f"skipping file {file}")
        dev: Device = (
            d if d else await _discover_update_and_close(ip, username, password)
        )
    else:
        dev: Device = await get_device_for_file(file, protocol)

    yield dev

    await dev.disconnect()


@pytest.fixture
def discovery_mock(all_fixture_data, mocker):
    @dataclass
    class _DiscoveryMock:
        ip: str
        default_port: int
        discovery_port: int
        discovery_data: dict
        query_data: dict
        device_type: str
        encrypt_type: str
        login_version: Optional[int] = None
        port_override: Optional[int] = None

    if "discovery_result" in all_fixture_data:
        discovery_data = {"result": all_fixture_data["discovery_result"]}
        device_type = all_fixture_data["discovery_result"]["device_type"]
        encrypt_type = all_fixture_data["discovery_result"]["mgt_encrypt_schm"][
            "encrypt_type"
        ]
        login_version = all_fixture_data["discovery_result"]["mgt_encrypt_schm"].get(
            "lv"
        )
        datagram = (
            b"\x02\x00\x00\x01\x01[\x00\x00\x00\x00\x00\x00W\xcev\xf8"
            + json_dumps(discovery_data).encode()
        )
        dm = _DiscoveryMock(
            "127.0.0.123",
            80,
            20002,
            discovery_data,
            all_fixture_data,
            device_type,
            encrypt_type,
            login_version,
        )
    else:
        sys_info = all_fixture_data["system"]["get_sysinfo"]
        discovery_data = {"system": {"get_sysinfo": sys_info}}
        device_type = sys_info.get("mic_type") or sys_info.get("type")
        encrypt_type = "XOR"
        login_version = None
        datagram = XorEncryption.encrypt(json_dumps(discovery_data))[4:]
        dm = _DiscoveryMock(
            "127.0.0.123",
            9999,
            9999,
            discovery_data,
            all_fixture_data,
            device_type,
            encrypt_type,
            login_version,
        )

    async def mock_discover(self):
        port = (
            dm.port_override
            if dm.port_override and dm.discovery_port != 20002
            else dm.discovery_port
        )
        self.datagram_received(
            datagram,
            (dm.ip, port),
        )

    mocker.patch("kasa.discover._DiscoverProtocol.do_discover", mock_discover)
    mocker.patch(
        "socket.getaddrinfo",
        side_effect=lambda *_, **__: [(None, None, None, None, (dm.ip, 0))],
    )

    if "component_nego" in dm.query_data:
        proto = FakeSmartProtocol(dm.query_data)
    else:
        proto = FakeIotProtocol(dm.query_data)

    async def _query(request, retry_count: int = 3):
        return await proto.query(request)

    mocker.patch("kasa.IotProtocol.query", side_effect=_query)
    mocker.patch("kasa.SmartProtocol.query", side_effect=_query)

    yield dm


@pytest.fixture
def discovery_data(all_fixture_data):
    """Return raw discovery file contents as JSON. Used for discovery tests."""
    if "discovery_result" in all_fixture_data:
        return {"result": all_fixture_data["discovery_result"]}
    else:
        return {"system": {"get_sysinfo": all_fixture_data["system"]["get_sysinfo"]}}


@pytest.fixture(params=FIXTURE_DATA.values(), ids=FIXTURE_DATA.keys(), scope="session")
def all_fixture_data(request):
    """Return raw fixture file contents as JSON. Used for discovery tests."""
    fixture_data = request.param
    return fixture_data


@pytest.fixture(params=UNSUPPORTED_DEVICES.values(), ids=UNSUPPORTED_DEVICES.keys())
def unsupported_device_info(request, mocker):
    """Return unsupported devices for cli and discovery tests."""
    discovery_data = request.param
    host = "127.0.0.1"

    async def mock_discover(self):
        if discovery_data:
            data = (
                b"\x02\x00\x00\x01\x01[\x00\x00\x00\x00\x00\x00W\xcev\xf8"
                + json_dumps(discovery_data).encode()
            )
            self.datagram_received(data, (host, 20002))

    mocker.patch("kasa.discover._DiscoverProtocol.do_discover", mock_discover)

    yield discovery_data


@pytest.fixture
>>>>>>> cbf82c94
def dummy_protocol():
    """Return a smart protocol instance with a mocking-ready dummy transport."""

    class DummyTransport(BaseTransport):
        @property
        def default_port(self) -> int:
            return -1

        @property
        def credentials_hash(self) -> str:
            return "dummy hash"

        async def send(self, request: str) -> Dict:
            return {}

        async def close(self) -> None:
            pass

        async def reset(self) -> None:
            pass

    transport = DummyTransport(config=DeviceConfig(host="127.0.0.123"))
    protocol = SmartProtocol(transport=transport)

    return protocol


def pytest_configure():
    pytest.fixtures_missing_methods = {}


def pytest_sessionfinish(session, exitstatus):
    msg = "\n"
    for fixture, methods in sorted(pytest.fixtures_missing_methods.items()):
        method_list = ", ".join(methods)
        msg += f"Fixture {fixture} missing: {method_list}\n"

    warnings.warn(
        UserWarning(msg),
        stacklevel=1,
    )


def pytest_addoption(parser):
    parser.addoption(
        "--ip", action="store", default=None, help="run against device on given ip"
    )
    parser.addoption(
        "--username", action="store", default=None, help="authentication username"
    )
    parser.addoption(
        "--password", action="store", default=None, help="authentication password"
    )


def pytest_collection_modifyitems(config, items):
    if not config.getoption("--ip"):
        print("Testing against fixtures.")
    else:
        print("Running against ip %s" % config.getoption("--ip"))
        requires_dummy = pytest.mark.skip(
            reason="test requires to be run against dummy data"
        )
        for item in items:
            if "requires_dummy" in item.keywords:
                item.add_marker(requires_dummy)


# allow mocks to be awaited
# https://stackoverflow.com/questions/51394411/python-object-magicmock-cant-be-used-in-await-expression/51399767#51399767


async def async_magic():
    pass


MagicMock.__await__ = lambda x: async_magic().__await__()<|MERGE_RESOLUTION|>--- conflicted
+++ resolved
@@ -10,324 +10,8 @@
 )
 from kasa.protocol import BaseTransport
 
-<<<<<<< HEAD
 from .device_fixtures import *  # noqa: F403
 from .discovery_fixtures import *  # noqa: F403
-=======
-from .fakeprotocol_iot import FakeIotProtocol
-from .fakeprotocol_smart import FakeSmartProtocol
-
-SUPPORTED_IOT_DEVICES = [
-    (device, "IOT")
-    for device in glob.glob(
-        os.path.dirname(os.path.abspath(__file__)) + "/fixtures/*.json"
-    )
-]
-
-SUPPORTED_SMART_DEVICES = [
-    (device, "SMART")
-    for device in glob.glob(
-        os.path.dirname(os.path.abspath(__file__)) + "/fixtures/smart/*.json"
-    )
-]
-
-
-SUPPORTED_DEVICES = SUPPORTED_IOT_DEVICES + SUPPORTED_SMART_DEVICES
-
-# Tapo bulbs
-BULBS_SMART_VARIABLE_TEMP = {"L530E", "L930-5"}
-BULBS_SMART_LIGHT_STRIP = {"L900-5", "L900-10", "L920-5", "L930-5"}
-BULBS_SMART_COLOR = {"L530E", *BULBS_SMART_LIGHT_STRIP}
-BULBS_SMART_DIMMABLE = {"L510B", "L510E"}
-BULBS_SMART = (
-    BULBS_SMART_VARIABLE_TEMP.union(BULBS_SMART_COLOR)
-    .union(BULBS_SMART_DIMMABLE)
-    .union(BULBS_SMART_LIGHT_STRIP)
-)
-
-# Kasa (IOT-prefixed) bulbs
-BULBS_IOT_LIGHT_STRIP = {"KL400L5", "KL430", "KL420L5"}
-BULBS_IOT_VARIABLE_TEMP = {
-    "LB120",
-    "LB130",
-    "KL120",
-    "KL125",
-    "KL130",
-    "KL135",
-    "KL430",
-}
-BULBS_IOT_COLOR = {"LB130", "KL125", "KL130", "KL135", *BULBS_IOT_LIGHT_STRIP}
-BULBS_IOT_DIMMABLE = {"KL50", "KL60", "LB100", "LB110", "KL110"}
-BULBS_IOT = (
-    BULBS_IOT_VARIABLE_TEMP.union(BULBS_IOT_COLOR)
-    .union(BULBS_IOT_DIMMABLE)
-    .union(BULBS_IOT_LIGHT_STRIP)
-)
-
-BULBS_VARIABLE_TEMP = {*BULBS_SMART_VARIABLE_TEMP, *BULBS_IOT_VARIABLE_TEMP}
-BULBS_COLOR = {*BULBS_SMART_COLOR, *BULBS_IOT_COLOR}
-
-
-LIGHT_STRIPS = {*BULBS_SMART_LIGHT_STRIP, *BULBS_IOT_LIGHT_STRIP}
-BULBS = {
-    *BULBS_IOT,
-    *BULBS_SMART,
-}
-
-
-PLUGS_IOT = {
-    "HS100",
-    "HS103",
-    "HS105",
-    "HS110",
-    "HS200",
-    "HS210",
-    "EP10",
-    "KP100",
-    "KP105",
-    "KP115",
-    "KP125",
-    "KP401",
-    "KS200M",
-}
-# P135 supports dimming, but its not currently support
-# by the library
-PLUGS_SMART = {
-    "P100",
-    "P110",
-    "KP125M",
-    "EP25",
-    "KS205",
-    "P125M",
-    "S505",
-    "TP15",
-}
-PLUGS = {
-    *PLUGS_IOT,
-    *PLUGS_SMART,
-}
-STRIPS_IOT = {"HS107", "HS300", "KP303", "KP200", "KP400", "EP40"}
-STRIPS_SMART = {"P300", "TP25"}
-STRIPS = {*STRIPS_IOT, *STRIPS_SMART}
-
-DIMMERS_IOT = {"ES20M", "HS220", "KS220M", "KS230", "KP405"}
-DIMMERS_SMART = {"KS225", "S500D", "P135"}
-DIMMERS = {
-    *DIMMERS_IOT,
-    *DIMMERS_SMART,
-}
-
-HUBS_SMART = {"H100"}
-
-WITH_EMETER_IOT = {"HS110", "HS300", "KP115", "KP125", *BULBS_IOT}
-WITH_EMETER_SMART = {"P110", "KP125M", "EP25"}
-WITH_EMETER = {*WITH_EMETER_IOT, *WITH_EMETER_SMART}
-
-DIMMABLE = {*BULBS, *DIMMERS}
-
-ALL_DEVICES_IOT = BULBS_IOT.union(PLUGS_IOT).union(STRIPS_IOT).union(DIMMERS_IOT)
-ALL_DEVICES_SMART = (
-    BULBS_SMART.union(PLUGS_SMART)
-    .union(STRIPS_SMART)
-    .union(DIMMERS_SMART)
-    .union(HUBS_SMART)
-)
-ALL_DEVICES = ALL_DEVICES_IOT.union(ALL_DEVICES_SMART)
-
-IP_MODEL_CACHE: Dict[str, str] = {}
-
-
-def _make_unsupported(device_family, encrypt_type):
-    return {
-        "result": {
-            "device_id": "xx",
-            "owner": "xx",
-            "device_type": device_family,
-            "device_model": "P110(EU)",
-            "ip": "127.0.0.1",
-            "mac": "48-22xxx",
-            "is_support_iot_cloud": True,
-            "obd_src": "tplink",
-            "factory_default": False,
-            "mgt_encrypt_schm": {
-                "is_support_https": False,
-                "encrypt_type": encrypt_type,
-                "http_port": 80,
-                "lv": 2,
-            },
-        },
-        "error_code": 0,
-    }
-
-
-UNSUPPORTED_DEVICES = {
-    "unknown_device_family": _make_unsupported("SMART.TAPOXMASTREE", "AES"),
-    "wrong_encryption_iot": _make_unsupported("IOT.SMARTPLUGSWITCH", "AES"),
-    "wrong_encryption_smart": _make_unsupported("SMART.TAPOBULB", "IOT"),
-    "unknown_encryption": _make_unsupported("IOT.SMARTPLUGSWITCH", "FOO"),
-}
-
-
-def idgenerator(paramtuple):
-    try:
-        return basename(paramtuple[0]) + (
-            "" if paramtuple[1] == "IOT" else "-" + paramtuple[1]
-        )
-    except:  # TODO: HACK as idgenerator is now used by default  # noqa: E722
-        return None
-
-
-def filter_model(desc, model_filter, protocol_filter=None):
-    if protocol_filter is None:
-        protocol_filter = {"IOT", "SMART"}
-    filtered = list()
-    for file, protocol in SUPPORTED_DEVICES:
-        if protocol in protocol_filter:
-            file_model_region = basename(file).split("_")[0]
-            file_model = file_model_region.split("(")[0]
-            for model in model_filter:
-                if model == file_model:
-                    filtered.append((file, protocol))
-
-    filtered_basenames = [basename(f) + "-" + p for f, p in filtered]
-    print(f"# {desc}")
-    for file in filtered_basenames:
-        print(f"\t{file}")
-    return filtered
-
-
-def parametrize(desc, devices, protocol_filter=None, ids=None):
-    if ids is None:
-        ids = idgenerator
-    return pytest.mark.parametrize(
-        "dev", filter_model(desc, devices, protocol_filter), indirect=True, ids=ids
-    )
-
-
-has_emeter = parametrize("has emeter", WITH_EMETER, protocol_filter={"SMART", "IOT"})
-no_emeter = parametrize(
-    "no emeter", ALL_DEVICES - WITH_EMETER, protocol_filter={"SMART", "IOT"}
-)
-has_emeter_iot = parametrize("has emeter iot", WITH_EMETER_IOT, protocol_filter={"IOT"})
-no_emeter_iot = parametrize(
-    "no emeter iot", ALL_DEVICES_IOT - WITH_EMETER_IOT, protocol_filter={"IOT"}
-)
-
-bulb = parametrize("bulbs", BULBS, protocol_filter={"SMART", "IOT"})
-plug = parametrize("plugs", PLUGS, protocol_filter={"IOT"})
-strip = parametrize("strips", STRIPS, protocol_filter={"SMART", "IOT"})
-dimmer = parametrize("dimmers", DIMMERS, protocol_filter={"IOT"})
-lightstrip = parametrize("lightstrips", LIGHT_STRIPS, protocol_filter={"IOT"})
-
-# bulb types
-dimmable = parametrize("dimmable", DIMMABLE, protocol_filter={"IOT"})
-non_dimmable = parametrize("non-dimmable", BULBS - DIMMABLE, protocol_filter={"IOT"})
-variable_temp = parametrize(
-    "variable color temp", BULBS_VARIABLE_TEMP, protocol_filter={"SMART", "IOT"}
-)
-non_variable_temp = parametrize(
-    "non-variable color temp",
-    BULBS - BULBS_VARIABLE_TEMP,
-    protocol_filter={"SMART", "IOT"},
-)
-color_bulb = parametrize("color bulbs", BULBS_COLOR, protocol_filter={"SMART", "IOT"})
-non_color_bulb = parametrize(
-    "non-color bulbs", BULBS - BULBS_COLOR, protocol_filter={"SMART", "IOT"}
-)
-
-color_bulb_iot = parametrize(
-    "color bulbs iot", BULBS_IOT_COLOR, protocol_filter={"IOT"}
-)
-variable_temp_iot = parametrize(
-    "variable color temp iot", BULBS_IOT_VARIABLE_TEMP, protocol_filter={"IOT"}
-)
-bulb_iot = parametrize("bulb devices iot", BULBS_IOT, protocol_filter={"IOT"})
-
-strip_iot = parametrize("strip devices iot", STRIPS_IOT, protocol_filter={"IOT"})
-strip_smart = parametrize(
-    "strip devices smart", STRIPS_SMART, protocol_filter={"SMART"}
-)
-
-plug_smart = parametrize("plug devices smart", PLUGS_SMART, protocol_filter={"SMART"})
-bulb_smart = parametrize("bulb devices smart", BULBS_SMART, protocol_filter={"SMART"})
-dimmers_smart = parametrize(
-    "dimmer devices smart", DIMMERS_SMART, protocol_filter={"SMART"}
-)
-hubs_smart = parametrize("hubs smart", HUBS_SMART, protocol_filter={"SMART"})
-device_smart = parametrize(
-    "devices smart", ALL_DEVICES_SMART, protocol_filter={"SMART"}
-)
-device_iot = parametrize("devices iot", ALL_DEVICES_IOT, protocol_filter={"IOT"})
-
-
-def get_fixture_data():
-    """Return raw discovery file contents as JSON. Used for discovery tests."""
-    fixture_data = {}
-    for file, protocol in SUPPORTED_DEVICES:
-        p = Path(file)
-        if not p.is_absolute():
-            folder = Path(__file__).parent / "fixtures"
-            if protocol == "SMART":
-                folder = folder / "smart"
-            p = folder / file
-
-        with open(p) as f:
-            fixture_data[basename(p)] = json.load(f)
-    return fixture_data
-
-
-FIXTURE_DATA = get_fixture_data()
-
-
-def filter_fixtures(desc, root_filter):
-    filtered = {}
-    for key, val in FIXTURE_DATA.items():
-        if root_filter in val:
-            filtered[key] = val
-
-    print(f"# {desc}")
-    for key in filtered:
-        print(f"\t{key}")
-    return filtered
-
-
-def parametrize_discovery(desc, root_key):
-    filtered_fixtures = filter_fixtures(desc, root_key)
-    return pytest.mark.parametrize(
-        "all_fixture_data",
-        filtered_fixtures.values(),
-        indirect=True,
-        ids=filtered_fixtures.keys(),
-    )
-
-
-new_discovery = parametrize_discovery("new discovery", "discovery_result")
-
-
-def check_categories():
-    """Check that every fixture file is categorized."""
-    categorized_fixtures = set(
-        dimmer.args[1]
-        + strip.args[1]
-        + plug.args[1]
-        + bulb.args[1]
-        + lightstrip.args[1]
-        + plug_smart.args[1]
-        + bulb_smart.args[1]
-        + dimmers_smart.args[1]
-        + hubs_smart.args[1]
-    )
-    diff = set(SUPPORTED_DEVICES) - set(categorized_fixtures)
-    if diff:
-        for file, protocol in diff:
-            print(
-                f"No category for file {file} protocol {protocol}, add to the corresponding set (BULBS, PLUGS, ..)"
-            )
-        raise Exception(f"Missing category for {diff}")
-
-
-check_categories()
->>>>>>> cbf82c94
 
 # Parametrize tests to run with device both on and off
 turn_on = pytest.mark.parametrize("turn_on", [True, False])
@@ -340,246 +24,7 @@
         await dev.turn_off()
 
 
-<<<<<<< HEAD
-@pytest.fixture()
-=======
-def device_for_file(model, protocol):
-    if protocol == "SMART":
-        for d in PLUGS_SMART:
-            if d in model:
-                return SmartDevice
-        for d in BULBS_SMART:
-            if d in model:
-                return SmartBulb
-        for d in DIMMERS_SMART:
-            if d in model:
-                return SmartBulb
-        for d in STRIPS_SMART:
-            if d in model:
-                return SmartDevice
-        for d in HUBS_SMART:
-            if d in model:
-                return SmartDevice
-    else:
-        for d in STRIPS_IOT:
-            if d in model:
-                return IotStrip
-
-        for d in PLUGS_IOT:
-            if d in model:
-                return IotPlug
-
-        # Light strips are recognized also as bulbs, so this has to go first
-        for d in BULBS_IOT_LIGHT_STRIP:
-            if d in model:
-                return IotLightStrip
-
-        for d in BULBS_IOT:
-            if d in model:
-                return IotBulb
-
-        for d in DIMMERS_IOT:
-            if d in model:
-                return IotDimmer
-
-    raise Exception("Unable to find type for %s", model)
-
-
-async def _update_and_close(d):
-    await d.update()
-    await d.protocol.close()
-    return d
-
-
-async def _discover_update_and_close(ip, username, password):
-    if username and password:
-        credentials = Credentials(username=username, password=password)
-    else:
-        credentials = None
-    d = await Discover.discover_single(ip, timeout=10, credentials=credentials)
-    return await _update_and_close(d)
-
-
-async def get_device_for_file(file, protocol):
-    # if the wanted file is not an absolute path, prepend the fixtures directory
-    p = Path(file)
-    if not p.is_absolute():
-        folder = Path(__file__).parent / "fixtures"
-        if protocol == "SMART":
-            folder = folder / "smart"
-        p = folder / file
-
-    def load_file():
-        with open(p) as f:
-            return json.load(f)
-
-    loop = asyncio.get_running_loop()
-    sysinfo = await loop.run_in_executor(None, load_file)
-
-    model = basename(file)
-    d = device_for_file(model, protocol)(host="127.0.0.123")
-    if protocol == "SMART":
-        d.protocol = FakeSmartProtocol(sysinfo)
-    else:
-        d.protocol = FakeIotProtocol(sysinfo)
-    await _update_and_close(d)
-    return d
-
-
-@pytest.fixture(params=SUPPORTED_DEVICES, ids=idgenerator)
-async def dev(request):
-    """Device fixture.
-
-    Provides a device (given --ip) or parametrized fixture for the supported devices.
-    The initial update is called automatically before returning the device.
-    """
-    file, protocol = request.param
-
-    ip = request.config.getoption("--ip")
-    username = request.config.getoption("--username")
-    password = request.config.getoption("--password")
-    if ip:
-        model = IP_MODEL_CACHE.get(ip)
-        d = None
-        if not model:
-            d = await _discover_update_and_close(ip, username, password)
-            IP_MODEL_CACHE[ip] = model = d.model
-        if model not in file:
-            pytest.skip(f"skipping file {file}")
-        dev: Device = (
-            d if d else await _discover_update_and_close(ip, username, password)
-        )
-    else:
-        dev: Device = await get_device_for_file(file, protocol)
-
-    yield dev
-
-    await dev.disconnect()
-
-
 @pytest.fixture
-def discovery_mock(all_fixture_data, mocker):
-    @dataclass
-    class _DiscoveryMock:
-        ip: str
-        default_port: int
-        discovery_port: int
-        discovery_data: dict
-        query_data: dict
-        device_type: str
-        encrypt_type: str
-        login_version: Optional[int] = None
-        port_override: Optional[int] = None
-
-    if "discovery_result" in all_fixture_data:
-        discovery_data = {"result": all_fixture_data["discovery_result"]}
-        device_type = all_fixture_data["discovery_result"]["device_type"]
-        encrypt_type = all_fixture_data["discovery_result"]["mgt_encrypt_schm"][
-            "encrypt_type"
-        ]
-        login_version = all_fixture_data["discovery_result"]["mgt_encrypt_schm"].get(
-            "lv"
-        )
-        datagram = (
-            b"\x02\x00\x00\x01\x01[\x00\x00\x00\x00\x00\x00W\xcev\xf8"
-            + json_dumps(discovery_data).encode()
-        )
-        dm = _DiscoveryMock(
-            "127.0.0.123",
-            80,
-            20002,
-            discovery_data,
-            all_fixture_data,
-            device_type,
-            encrypt_type,
-            login_version,
-        )
-    else:
-        sys_info = all_fixture_data["system"]["get_sysinfo"]
-        discovery_data = {"system": {"get_sysinfo": sys_info}}
-        device_type = sys_info.get("mic_type") or sys_info.get("type")
-        encrypt_type = "XOR"
-        login_version = None
-        datagram = XorEncryption.encrypt(json_dumps(discovery_data))[4:]
-        dm = _DiscoveryMock(
-            "127.0.0.123",
-            9999,
-            9999,
-            discovery_data,
-            all_fixture_data,
-            device_type,
-            encrypt_type,
-            login_version,
-        )
-
-    async def mock_discover(self):
-        port = (
-            dm.port_override
-            if dm.port_override and dm.discovery_port != 20002
-            else dm.discovery_port
-        )
-        self.datagram_received(
-            datagram,
-            (dm.ip, port),
-        )
-
-    mocker.patch("kasa.discover._DiscoverProtocol.do_discover", mock_discover)
-    mocker.patch(
-        "socket.getaddrinfo",
-        side_effect=lambda *_, **__: [(None, None, None, None, (dm.ip, 0))],
-    )
-
-    if "component_nego" in dm.query_data:
-        proto = FakeSmartProtocol(dm.query_data)
-    else:
-        proto = FakeIotProtocol(dm.query_data)
-
-    async def _query(request, retry_count: int = 3):
-        return await proto.query(request)
-
-    mocker.patch("kasa.IotProtocol.query", side_effect=_query)
-    mocker.patch("kasa.SmartProtocol.query", side_effect=_query)
-
-    yield dm
-
-
-@pytest.fixture
-def discovery_data(all_fixture_data):
-    """Return raw discovery file contents as JSON. Used for discovery tests."""
-    if "discovery_result" in all_fixture_data:
-        return {"result": all_fixture_data["discovery_result"]}
-    else:
-        return {"system": {"get_sysinfo": all_fixture_data["system"]["get_sysinfo"]}}
-
-
-@pytest.fixture(params=FIXTURE_DATA.values(), ids=FIXTURE_DATA.keys(), scope="session")
-def all_fixture_data(request):
-    """Return raw fixture file contents as JSON. Used for discovery tests."""
-    fixture_data = request.param
-    return fixture_data
-
-
-@pytest.fixture(params=UNSUPPORTED_DEVICES.values(), ids=UNSUPPORTED_DEVICES.keys())
-def unsupported_device_info(request, mocker):
-    """Return unsupported devices for cli and discovery tests."""
-    discovery_data = request.param
-    host = "127.0.0.1"
-
-    async def mock_discover(self):
-        if discovery_data:
-            data = (
-                b"\x02\x00\x00\x01\x01[\x00\x00\x00\x00\x00\x00W\xcev\xf8"
-                + json_dumps(discovery_data).encode()
-            )
-            self.datagram_received(data, (host, 20002))
-
-    mocker.patch("kasa.discover._DiscoverProtocol.do_discover", mock_discover)
-
-    yield discovery_data
-
-
-@pytest.fixture
->>>>>>> cbf82c94
 def dummy_protocol():
     """Return a smart protocol instance with a mocking-ready dummy transport."""
 
