import asyncio
import glob
import json
import os
from dataclasses import dataclass
from json import dumps as json_dumps
from os.path import basename
<<<<<<< HEAD
from pathlib import Path, PurePath
from typing import Dict, Optional, Set, cast
=======
from pathlib import Path
from typing import Dict, Optional
>>>>>>> 55525fc5
from unittest.mock import MagicMock

import pytest  # type: ignore # see https://github.com/pytest-dev/pytest/issues/3342

import kasa.iot as iot
import kasa.smart as smart
from kasa import (
    Credentials,
<<<<<<< HEAD
    Device,
    Discover,
)
=======
    DeviceConfig,
    Discover,
    SmartBulb,
    SmartDevice,
    SmartDimmer,
    SmartLightStrip,
    SmartPlug,
    SmartProtocol,
    SmartStrip,
)
from kasa.protocol import BaseTransport
from kasa.tapo import TapoBulb, TapoPlug
>>>>>>> 55525fc5
from kasa.xortransport import XorEncryption

from .fakeprotocol_iot import FakeIotProtocol
from .fakeprotocol_smart import FakeSmartProtocol

SUPPORTED_IOT_DEVICES = [
    (device, "IOT")
    for device in glob.glob(
        os.path.dirname(os.path.abspath(__file__)) + "/fixtures/*.json"
    )
]

SUPPORTED_SMART_DEVICES = [
    (device, "SMART")
    for device in glob.glob(
        os.path.dirname(os.path.abspath(__file__)) + "/fixtures/smart/*.json"
    )
]


SUPPORTED_DEVICES = SUPPORTED_IOT_DEVICES + SUPPORTED_SMART_DEVICES

# Tapo bulbs
BULBS_SMART_VARIABLE_TEMP = {"L530E", "L930-5"}
BULBS_SMART_LIGHT_STRIP = {"L900-5", "L900-10", "L920-5", "L930-5"}
BULBS_SMART_COLOR = {"L530E", *BULBS_SMART_LIGHT_STRIP}
BULBS_SMART_DIMMABLE = {"KS225", "L510B", "L510E"}
BULBS_SMART = (
    BULBS_SMART_VARIABLE_TEMP.union(BULBS_SMART_COLOR)
    .union(BULBS_SMART_DIMMABLE)
    .union(BULBS_SMART_LIGHT_STRIP)
)

# Kasa (IOT-prefixed) bulbs
BULBS_IOT_LIGHT_STRIP = {"KL400L5", "KL430", "KL420L5"}
BULBS_IOT_VARIABLE_TEMP = {
    "LB120",
    "LB130",
    "KL120",
    "KL125",
    "KL130",
    "KL135",
    "KL430",
}
BULBS_IOT_COLOR = {"LB130", "KL125", "KL130", "KL135", *BULBS_IOT_LIGHT_STRIP}
BULBS_IOT_DIMMABLE = {"KL50", "KL60", "LB100", "LB110", "KL110"}
BULBS_IOT = (
    BULBS_IOT_VARIABLE_TEMP.union(BULBS_IOT_COLOR)
    .union(BULBS_IOT_DIMMABLE)
    .union(BULBS_IOT_LIGHT_STRIP)
)

BULBS_VARIABLE_TEMP = {*BULBS_SMART_VARIABLE_TEMP, *BULBS_IOT_VARIABLE_TEMP}
BULBS_COLOR = {*BULBS_SMART_COLOR, *BULBS_IOT_COLOR}


LIGHT_STRIPS = {*BULBS_SMART_LIGHT_STRIP, *BULBS_IOT_LIGHT_STRIP}
BULBS = {
    *BULBS_IOT,
    *BULBS_SMART,
}


PLUGS_IOT = {
    "HS100",
    "HS103",
    "HS105",
    "HS110",
    "HS200",
    "HS210",
    "EP10",
    "KP100",
    "KP105",
    "KP115",
    "KP125",
    "KP401",
    "KS200M",
}
# P135 supports dimming, but its not currently support
# by the library
PLUGS_SMART = {"P100", "P110", "KP125M", "EP25", "KS205", "P125M", "P135", "S505"}
PLUGS = {
    *PLUGS_IOT,
    *PLUGS_SMART,
}
STRIPS_IOT = {"HS107", "HS300", "KP303", "KP200", "KP400", "EP40"}
STRIPS_SMART = {"P300"}
STRIPS = {*STRIPS_IOT, *STRIPS_SMART}

DIMMERS_IOT = {"ES20M", "HS220", "KS220M", "KS230", "KP405"}
DIMMERS_SMART = {"S500D"}
DIMMERS = {
    *DIMMERS_IOT,
    *DIMMERS_SMART,
}

WITH_EMETER_IOT = {"HS110", "HS300", "KP115", "KP125", *BULBS_IOT}
WITH_EMETER_SMART = {"P110", "KP125M", "EP25"}
WITH_EMETER = {*WITH_EMETER_IOT, *WITH_EMETER_SMART}

DIMMABLE = {*BULBS, *DIMMERS}

ALL_DEVICES_IOT = BULBS_IOT.union(PLUGS_IOT).union(STRIPS_IOT).union(DIMMERS_IOT)
ALL_DEVICES_SMART = (
    BULBS_SMART.union(PLUGS_SMART).union(STRIPS_SMART).union(DIMMERS_SMART)
)
ALL_DEVICES = ALL_DEVICES_IOT.union(ALL_DEVICES_SMART)

IP_MODEL_CACHE: Dict[str, str] = {}


def _make_unsupported(device_family, encrypt_type):
    return {
        "result": {
            "device_id": "xx",
            "owner": "xx",
            "device_type": device_family,
            "device_model": "P110(EU)",
            "ip": "127.0.0.1",
            "mac": "48-22xxx",
            "is_support_iot_cloud": True,
            "obd_src": "tplink",
            "factory_default": False,
            "mgt_encrypt_schm": {
                "is_support_https": False,
                "encrypt_type": encrypt_type,
                "http_port": 80,
                "lv": 2,
            },
        },
        "error_code": 0,
    }


UNSUPPORTED_DEVICES = {
    "unknown_device_family": _make_unsupported("SMART.TAPOXMASTREE", "AES"),
    "wrong_encryption_iot": _make_unsupported("IOT.SMARTPLUGSWITCH", "AES"),
    "wrong_encryption_smart": _make_unsupported("SMART.TAPOBULB", "IOT"),
    "unknown_encryption": _make_unsupported("IOT.SMARTPLUGSWITCH", "FOO"),
}


def idgenerator(paramtuple):
    try:
        return basename(paramtuple[0]) + (
            "" if paramtuple[1] == "IOT" else "-" + paramtuple[1]
        )
    except:  # TODO: HACK as idgenerator is now used by default  # noqa: E722
        return None


def filter_model(desc, model_filter, protocol_filter=None):
    if protocol_filter is None:
        protocol_filter = {"IOT", "SMART"}
    filtered = list()
    for file, protocol in SUPPORTED_DEVICES:
        if protocol in protocol_filter:
            file_model_region = basename(file).split("_")[0]
            file_model = file_model_region.split("(")[0]
            for model in model_filter:
                if model == file_model:
                    filtered.append((file, protocol))

    filtered_basenames = [basename(f) + "-" + p for f, p in filtered]
    print(f"# {desc}")
    for file in filtered_basenames:
        print(f"\t{file}")
    return filtered


def parametrize(desc, devices, protocol_filter=None, ids=None):
    if ids is None:
        ids = idgenerator
    return pytest.mark.parametrize(
        "dev", filter_model(desc, devices, protocol_filter), indirect=True, ids=ids
    )


has_emeter = parametrize("has emeter", WITH_EMETER, protocol_filter={"SMART", "IOT"})
no_emeter = parametrize(
    "no emeter", ALL_DEVICES - WITH_EMETER, protocol_filter={"SMART", "IOT"}
)
has_emeter_iot = parametrize("has emeter iot", WITH_EMETER_IOT, protocol_filter={"IOT"})
no_emeter_iot = parametrize(
    "no emeter iot", ALL_DEVICES_IOT - WITH_EMETER_IOT, protocol_filter={"IOT"}
)

bulb = parametrize("bulbs", BULBS, protocol_filter={"SMART", "IOT"})
plug = parametrize("plugs", PLUGS, protocol_filter={"IOT"})
strip = parametrize("strips", STRIPS, protocol_filter={"SMART", "IOT"})
dimmer = parametrize("dimmers", DIMMERS, protocol_filter={"IOT"})
lightstrip = parametrize("lightstrips", LIGHT_STRIPS, protocol_filter={"IOT"})

# bulb types
dimmable = parametrize("dimmable", DIMMABLE, protocol_filter={"IOT"})
non_dimmable = parametrize("non-dimmable", BULBS - DIMMABLE, protocol_filter={"IOT"})
variable_temp = parametrize(
    "variable color temp", BULBS_VARIABLE_TEMP, protocol_filter={"SMART", "IOT"}
)
non_variable_temp = parametrize(
    "non-variable color temp",
    BULBS - BULBS_VARIABLE_TEMP,
    protocol_filter={"SMART", "IOT"},
)
color_bulb = parametrize("color bulbs", BULBS_COLOR, protocol_filter={"SMART", "IOT"})
non_color_bulb = parametrize(
    "non-color bulbs", BULBS - BULBS_COLOR, protocol_filter={"SMART", "IOT"}
)

color_bulb_iot = parametrize(
    "color bulbs iot", BULBS_IOT_COLOR, protocol_filter={"IOT"}
)
variable_temp_iot = parametrize(
    "variable color temp iot", BULBS_IOT_VARIABLE_TEMP, protocol_filter={"IOT"}
)
bulb_iot = parametrize("bulb devices iot", BULBS_IOT, protocol_filter={"IOT"})

strip_iot = parametrize("strip devices iot", STRIPS_IOT, protocol_filter={"IOT"})
strip_smart = parametrize(
    "strip devices smart", STRIPS_SMART, protocol_filter={"SMART"}
)

plug_smart = parametrize("plug devices smart", PLUGS_SMART, protocol_filter={"SMART"})
bulb_smart = parametrize("bulb devices smart", BULBS_SMART, protocol_filter={"SMART"})
dimmers_smart = parametrize(
    "dimmer devices smart", DIMMERS_SMART, protocol_filter={"SMART"}
)
device_smart = parametrize(
    "devices smart", ALL_DEVICES_SMART, protocol_filter={"SMART"}
)
device_iot = parametrize("devices iot", ALL_DEVICES_IOT, protocol_filter={"IOT"})


def get_fixture_data():
    """Return raw discovery file contents as JSON. Used for discovery tests."""
    fixture_data = {}
    for file, protocol in SUPPORTED_DEVICES:
        p = Path(file)
        if not p.is_absolute():
            folder = Path(__file__).parent / "fixtures"
            if protocol == "SMART":
                folder = folder / "smart"
            p = folder / file

        with open(p) as f:
            fixture_data[basename(p)] = json.load(f)
    return fixture_data


FIXTURE_DATA = get_fixture_data()


def filter_fixtures(desc, root_filter):
    filtered = {}
    for key, val in FIXTURE_DATA.items():
        if root_filter in val:
            filtered[key] = val

    print(f"# {desc}")
    for key in filtered:
        print(f"\t{key}")
    return filtered


def parametrize_discovery(desc, root_key):
    filtered_fixtures = filter_fixtures(desc, root_key)
    return pytest.mark.parametrize(
        "all_fixture_data",
        filtered_fixtures.values(),
        indirect=True,
        ids=filtered_fixtures.keys(),
    )


new_discovery = parametrize_discovery("new discovery", "discovery_result")


def check_categories():
    """Check that every fixture file is categorized."""
    categorized_fixtures = set(
        dimmer.args[1]
        + strip.args[1]
        + plug.args[1]
        + bulb.args[1]
        + lightstrip.args[1]
        + plug_smart.args[1]
        + bulb_smart.args[1]
        + dimmers_smart.args[1]
    )
    diff = set(SUPPORTED_DEVICES) - set(categorized_fixtures)
    if diff:
        for file, protocol in diff:
            print(
                f"No category for file {file} protocol {protocol}, add to the corresponding set (BULBS, PLUGS, ..)"
            )
        raise Exception(f"Missing category for {diff}")


check_categories()

# Parametrize tests to run with device both on and off
turn_on = pytest.mark.parametrize("turn_on", [True, False])


async def handle_turn_on(dev, turn_on):
    if turn_on:
        await dev.turn_on()
    else:
        await dev.turn_off()


def device_for_file(model, protocol):
    if protocol == "SMART":
        for d in PLUGS_SMART:
            if d in model:
                return smart.Plug
        for d in BULBS_SMART:
            if d in model:
                return smart.Bulb
        for d in DIMMERS_SMART:
            if d in model:
<<<<<<< HEAD
                return smart.Bulb
=======
                return TapoBulb
        for d in STRIPS_SMART:
            if d in model:
                return TapoPlug
>>>>>>> 55525fc5
    else:
        for d in STRIPS_IOT:
            if d in model:
                return iot.Strip

        for d in PLUGS_IOT:
            if d in model:
                return iot.Plug

        # Light strips are recognized also as bulbs, so this has to go first
        for d in BULBS_IOT_LIGHT_STRIP:
            if d in model:
                return iot.LightStrip

        for d in BULBS_IOT:
            if d in model:
                return iot.Bulb

        for d in DIMMERS_IOT:
            if d in model:
                return iot.Dimmer

    raise Exception("Unable to find type for %s", model)


async def _update_and_close(d):
    await d.update()
    await d.protocol.close()
    return d


async def _discover_update_and_close(ip, username, password):
    if username and password:
        credentials = Credentials(username=username, password=password)
    else:
        credentials = None
    d = await Discover.discover_single(ip, timeout=10, credentials=credentials)
    return await _update_and_close(d)


async def get_device_for_file(file, protocol):
    # if the wanted file is not an absolute path, prepend the fixtures directory
    p = Path(file)
    if not p.is_absolute():
        folder = Path(__file__).parent / "fixtures"
        if protocol == "SMART":
            folder = folder / "smart"
        p = folder / file

    def load_file():
        with open(p) as f:
            return json.load(f)

    loop = asyncio.get_running_loop()
    sysinfo = await loop.run_in_executor(None, load_file)

    model = basename(file)
    d = device_for_file(model, protocol)(host="127.0.0.123")
    if protocol == "SMART":
        d.protocol = FakeSmartProtocol(sysinfo)
    else:
        d.protocol = FakeIotProtocol(sysinfo)
    await _update_and_close(d)
    return d


@pytest.fixture(params=SUPPORTED_DEVICES, ids=idgenerator)
async def dev(request):
    """Device fixture.

    Provides a device (given --ip) or parametrized fixture for the supported devices.
    The initial update is called automatically before returning the device.
    """
    file, protocol = request.param

    ip = request.config.getoption("--ip")
    username = request.config.getoption("--username")
    password = request.config.getoption("--password")
    if ip:
        model = IP_MODEL_CACHE.get(ip)
        d = None
        if not model:
            d = await _discover_update_and_close(ip, username, password)
            IP_MODEL_CACHE[ip] = model = d.model
        if model not in file:
            pytest.skip(f"skipping file {file}")
        dev: Device = (
            d if d else await _discover_update_and_close(ip, username, password)
        )
    else:
        dev: Device = await get_device_for_file(file, protocol)

    yield dev

    await dev.disconnect()


@pytest.fixture
def discovery_mock(all_fixture_data, mocker):
    @dataclass
    class _DiscoveryMock:
        ip: str
        default_port: int
        discovery_port: int
        discovery_data: dict
        query_data: dict
        device_type: str
        encrypt_type: str
        login_version: Optional[int] = None
        port_override: Optional[int] = None

    if "discovery_result" in all_fixture_data:
        discovery_data = {"result": all_fixture_data["discovery_result"]}
        device_type = all_fixture_data["discovery_result"]["device_type"]
        encrypt_type = all_fixture_data["discovery_result"]["mgt_encrypt_schm"][
            "encrypt_type"
        ]
        login_version = all_fixture_data["discovery_result"]["mgt_encrypt_schm"].get(
            "lv"
        )
        datagram = (
            b"\x02\x00\x00\x01\x01[\x00\x00\x00\x00\x00\x00W\xcev\xf8"
            + json_dumps(discovery_data).encode()
        )
        dm = _DiscoveryMock(
            "127.0.0.123",
            80,
            20002,
            discovery_data,
            all_fixture_data,
            device_type,
            encrypt_type,
            login_version,
        )
    else:
        sys_info = all_fixture_data["system"]["get_sysinfo"]
        discovery_data = {"system": {"get_sysinfo": sys_info}}
        device_type = sys_info.get("mic_type") or sys_info.get("type")
        encrypt_type = "XOR"
        login_version = None
        datagram = XorEncryption.encrypt(json_dumps(discovery_data))[4:]
        dm = _DiscoveryMock(
            "127.0.0.123",
            9999,
            9999,
            discovery_data,
            all_fixture_data,
            device_type,
            encrypt_type,
            login_version,
        )

    def mock_discover(self):
        port = (
            dm.port_override
            if dm.port_override and dm.discovery_port != 20002
            else dm.discovery_port
        )
        self.datagram_received(
            datagram,
            (dm.ip, port),
        )

    mocker.patch("kasa.discover._DiscoverProtocol.do_discover", mock_discover)
    mocker.patch(
        "socket.getaddrinfo",
        side_effect=lambda *_, **__: [(None, None, None, None, (dm.ip, 0))],
    )

    if "component_nego" in dm.query_data:
        proto = FakeSmartProtocol(dm.query_data)
    else:
        proto = FakeIotProtocol(dm.query_data)

    async def _query(request, retry_count: int = 3):
        return await proto.query(request)

    mocker.patch("kasa.IotProtocol.query", side_effect=_query)
    mocker.patch("kasa.SmartProtocol.query", side_effect=_query)

    yield dm


@pytest.fixture
def discovery_data(all_fixture_data):
    """Return raw discovery file contents as JSON. Used for discovery tests."""
    if "discovery_result" in all_fixture_data:
        return {"result": all_fixture_data["discovery_result"]}
    else:
        return {"system": {"get_sysinfo": all_fixture_data["system"]["get_sysinfo"]}}


@pytest.fixture(params=FIXTURE_DATA.values(), ids=FIXTURE_DATA.keys(), scope="session")
def all_fixture_data(request):
    """Return raw fixture file contents as JSON. Used for discovery tests."""
    fixture_data = request.param
    return fixture_data


@pytest.fixture(params=UNSUPPORTED_DEVICES.values(), ids=UNSUPPORTED_DEVICES.keys())
def unsupported_device_info(request, mocker):
    """Return unsupported devices for cli and discovery tests."""
    discovery_data = request.param
    host = "127.0.0.1"

    def mock_discover(self):
        if discovery_data:
            data = (
                b"\x02\x00\x00\x01\x01[\x00\x00\x00\x00\x00\x00W\xcev\xf8"
                + json_dumps(discovery_data).encode()
            )
            self.datagram_received(data, (host, 20002))

    mocker.patch("kasa.discover._DiscoverProtocol.do_discover", mock_discover)

    yield discovery_data


@pytest.fixture()
def dummy_protocol():
    """Return a smart protocol instance with a mocking-ready dummy transport."""

    class DummyTransport(BaseTransport):
        @property
        def default_port(self) -> int:
            return -1

        @property
        def credentials_hash(self) -> str:
            return "dummy hash"

        async def send(self, request: str) -> Dict:
            return {}

        async def close(self) -> None:
            pass

        async def reset(self) -> None:
            pass

    transport = DummyTransport(config=DeviceConfig(host="127.0.0.123"))
    protocol = SmartProtocol(transport=transport)

    return protocol


def pytest_addoption(parser):
    parser.addoption(
        "--ip", action="store", default=None, help="run against device on given ip"
    )
    parser.addoption(
        "--username", action="store", default=None, help="authentication username"
    )
    parser.addoption(
        "--password", action="store", default=None, help="authentication password"
    )


def pytest_collection_modifyitems(config, items):
    if not config.getoption("--ip"):
        print("Testing against fixtures.")
    else:
        print("Running against ip %s" % config.getoption("--ip"))
        requires_dummy = pytest.mark.skip(
            reason="test requires to be run against dummy data"
        )
        for item in items:
            if "requires_dummy" in item.keywords:
                item.add_marker(requires_dummy)


# allow mocks to be awaited
# https://stackoverflow.com/questions/51394411/python-object-magicmock-cant-be-used-in-await-expression/51399767#51399767


async def async_magic():
    pass


MagicMock.__await__ = lambda x: async_magic().__await__()<|MERGE_RESOLUTION|>--- conflicted
+++ resolved
@@ -5,13 +5,8 @@
 from dataclasses import dataclass
 from json import dumps as json_dumps
 from os.path import basename
-<<<<<<< HEAD
-from pathlib import Path, PurePath
-from typing import Dict, Optional, Set, cast
-=======
 from pathlib import Path
 from typing import Dict, Optional
->>>>>>> 55525fc5
 from unittest.mock import MagicMock
 
 import pytest  # type: ignore # see https://github.com/pytest-dev/pytest/issues/3342
@@ -20,24 +15,12 @@
 import kasa.smart as smart
 from kasa import (
     Credentials,
-<<<<<<< HEAD
     Device,
-    Discover,
-)
-=======
     DeviceConfig,
     Discover,
-    SmartBulb,
-    SmartDevice,
-    SmartDimmer,
-    SmartLightStrip,
-    SmartPlug,
     SmartProtocol,
-    SmartStrip,
 )
 from kasa.protocol import BaseTransport
-from kasa.tapo import TapoBulb, TapoPlug
->>>>>>> 55525fc5
 from kasa.xortransport import XorEncryption
 
 from .fakeprotocol_iot import FakeIotProtocol
@@ -359,14 +342,10 @@
                 return smart.Bulb
         for d in DIMMERS_SMART:
             if d in model:
-<<<<<<< HEAD
                 return smart.Bulb
-=======
-                return TapoBulb
         for d in STRIPS_SMART:
             if d in model:
-                return TapoPlug
->>>>>>> 55525fc5
+                return smart.Plug
     else:
         for d in STRIPS_IOT:
             if d in model:
