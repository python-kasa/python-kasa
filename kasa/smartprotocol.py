"""Implementation of the TP-Link AES Protocol.

Based on the work of https://github.com/petretiandrea/plugp100
under compatible GNU GPL3 license.
"""

from __future__ import annotations

import asyncio
import base64
import logging
import time
import uuid
from pprint import pformat as pf
from typing import Any

from .exceptions import (
    SMART_AUTHENTICATION_ERRORS,
    SMART_RETRYABLE_ERRORS,
    AuthenticationError,
    DeviceError,
    KasaException,
    SmartErrorCode,
    TimeoutError,
    _ConnectionError,
    _RetryableError,
)
from .json import dumps as json_dumps
from .protocol import BaseProtocol, BaseTransport, md5

_LOGGER = logging.getLogger(__name__)


class SmartProtocol(BaseProtocol):
    """Class for the new TPLink SMART protocol."""

    BACKOFF_SECONDS_AFTER_TIMEOUT = 1
    DEFAULT_MULTI_REQUEST_BATCH_SIZE = 5

    def __init__(
        self,
        *,
        transport: BaseTransport,
    ) -> None:
        """Create a protocol object."""
        super().__init__(transport=transport)
        self._terminal_uuid: str = base64.b64encode(md5(uuid.uuid4().bytes)).decode()
        self._request_id_generator = SnowflakeId(1, 1)
        self._query_lock = asyncio.Lock()

    def get_smart_request(self, method, params=None) -> str:
        """Get a request message as a string."""
        request = {
            "method": method,
            "params": params,
            "requestID": self._request_id_generator.generate_id(),
            "request_time_milis": round(time.time() * 1000),
            "terminal_uuid": self._terminal_uuid,
        }
        return json_dumps(request)

    async def query(self, request: str | dict, retry_count: int = 3) -> dict:
        """Query the device retrying for retry_count on failure."""
        async with self._query_lock:
            return await self._query(request, retry_count)

    async def _query(self, request: str | dict, retry_count: int = 3) -> dict:
        for retry in range(retry_count + 1):
            try:
                return await self._execute_query(
                    request, retry_count=retry, iterate_list_pages=True
                )
            except _ConnectionError as sdex:
                if retry >= retry_count:
                    _LOGGER.debug("Giving up on %s after %s retries", self._host, retry)
                    raise sdex
                continue
            except AuthenticationError as auex:
                await self._transport.reset()
                _LOGGER.debug(
                    "Unable to authenticate with %s, not retrying", self._host
                )
                raise auex
            except _RetryableError as ex:
                await self._transport.reset()
                if retry >= retry_count:
                    _LOGGER.debug("Giving up on %s after %s retries", self._host, retry)
                    raise ex
                await asyncio.sleep(self.BACKOFF_SECONDS_AFTER_TIMEOUT)
                continue
            except TimeoutError as ex:
                await self._transport.reset()
                if retry >= retry_count:
                    _LOGGER.debug("Giving up on %s after %s retries", self._host, retry)
                    raise ex
                await asyncio.sleep(self.BACKOFF_SECONDS_AFTER_TIMEOUT)
                continue
            except KasaException as ex:
                await self._transport.reset()
                _LOGGER.debug(
                    "Unable to query the device: %s, not retrying: %s",
                    self._host,
                    ex,
                )
                raise ex

        # make mypy happy, this should never be reached..
        raise KasaException("Query reached somehow to unreachable")

    async def _execute_multiple_query(self, requests: dict, retry_count: int) -> dict:
        debug_enabled = _LOGGER.isEnabledFor(logging.DEBUG)
        multi_result: dict[str, Any] = {}
        smart_method = "multipleRequest"
        multi_requests = [
            {"method": method, "params": params} for method, params in requests.items()
        ]

        end = len(multi_requests)
        # Break the requests down as there can be a size limit
        step = (
            self._transport._config.batch_size or self.DEFAULT_MULTI_REQUEST_BATCH_SIZE
        )
        for i in range(0, end, step):
            requests_step = multi_requests[i : i + step]

            smart_params = {"requests": requests_step}
            smart_request = self.get_smart_request(smart_method, smart_params)
            if debug_enabled:
                _LOGGER.debug(
                    "%s multi-request-batch-%s >> %s",
                    self._host,
                    i + 1,
                    pf(smart_request),
                )
            response_step = await self._transport.send(smart_request)
            batch_name = f"multi-request-batch-{i+1}"
            if debug_enabled:
                _LOGGER.debug(
                    "%s %s << %s",
                    self._host,
                    batch_name,
                    pf(response_step),
                )
            self._handle_response_error_code(response_step, batch_name)
            responses = response_step["result"]["responses"]
            for response in responses:
                method = response["method"]
                self._handle_response_error_code(response, method, raise_on_error=False)
                result = response.get("result", None)
                await self._handle_response_lists(
                    result, method, retry_count=retry_count
                )
                multi_result[method] = result
        # Multi requests don't continue after errors so requery any missing
        for method, params in requests.items():
            if method not in multi_result:
                resp = await self._transport.send(
                    self.get_smart_request(method, params)
                )
                self._handle_response_error_code(resp, method, raise_on_error=False)
                multi_result[method] = resp.get("result")
        return multi_result

    async def _execute_query(
        self, request: str | dict, *, retry_count: int, iterate_list_pages: bool = True
    ) -> dict:
        debug_enabled = _LOGGER.isEnabledFor(logging.DEBUG)

        if isinstance(request, dict):
            if len(request) == 1:
                smart_method = next(iter(request))
                smart_params = request[smart_method]
            else:
                return await self._execute_multiple_query(request, retry_count)
        else:
            smart_method = request
            smart_params = None

        smart_request = self.get_smart_request(smart_method, smart_params)
        if debug_enabled:
            _LOGGER.debug(
                "%s >> %s",
                self._host,
                pf(smart_request),
            )
        response_data = await self._transport.send(smart_request)

        if debug_enabled:
            _LOGGER.debug(
                "%s << %s",
                self._host,
                pf(response_data),
            )

        self._handle_response_error_code(response_data, smart_method)

        # Single set_ requests do not return a result
        result = response_data.get("result")
        if iterate_list_pages and result:
            await self._handle_response_lists(
                result, smart_method, retry_count=retry_count
            )
        return {smart_method: result}

    async def _handle_response_lists(
        self, response_result: dict[str, Any], method, retry_count
    ):
        if (
            response_result is None
            or isinstance(response_result, SmartErrorCode)
            or "start_index" not in response_result
            or (list_sum := response_result.get("sum")) is None
        ):
            return

        response_list_name = next(
            iter(
                [
                    key
                    for key in response_result
                    if isinstance(response_result[key], list)
                ]
            )
        )
        while (list_length := len(response_result[response_list_name])) < list_sum:
            response = await self._execute_query(
                {method: {"start_index": list_length}},
                retry_count=retry_count,
                iterate_list_pages=False,
            )
            next_batch = response[method]
            # In case the device returns empty lists avoid infinite looping
            if not next_batch[response_list_name]:
                _LOGGER.error(
<<<<<<< HEAD
                    f"Device {self._host} received empty "
                    + f"results query a partial list for method {method}"
=======
                    f"Device {self._host} returned empty "
                    + f"results list for method {method}"
>>>>>>> 1ba5c732
                )
                break
            response_result[response_list_name].extend(next_batch[response_list_name])

    def _handle_response_error_code(self, resp_dict: dict, method, raise_on_error=True):
        error_code = SmartErrorCode(resp_dict.get("error_code"))  # type: ignore[arg-type]
        if error_code == SmartErrorCode.SUCCESS:
            return
        if not raise_on_error:
            resp_dict["result"] = error_code
            return
        msg = (
            f"Error querying device: {self._host}: "
            + f"{error_code.name}({error_code.value})"
            + f" for method: {method}"
        )
        if error_code in SMART_RETRYABLE_ERRORS:
            raise _RetryableError(msg, error_code=error_code)
        if error_code in SMART_AUTHENTICATION_ERRORS:
            raise AuthenticationError(msg, error_code=error_code)
        raise DeviceError(msg, error_code=error_code)

    async def close(self) -> None:
        """Close the underlying transport."""
        await self._transport.close()


class SnowflakeId:
    """Class for generating snowflake ids."""

    EPOCH = 1420041600000  # Custom epoch (in milliseconds)
    WORKER_ID_BITS = 5
    DATA_CENTER_ID_BITS = 5
    SEQUENCE_BITS = 12

    MAX_WORKER_ID = (1 << WORKER_ID_BITS) - 1
    MAX_DATA_CENTER_ID = (1 << DATA_CENTER_ID_BITS) - 1

    SEQUENCE_MASK = (1 << SEQUENCE_BITS) - 1

    def __init__(self, worker_id, data_center_id):
        if worker_id > SnowflakeId.MAX_WORKER_ID or worker_id < 0:
            raise ValueError(
                "Worker ID can't be greater than "
                + str(SnowflakeId.MAX_WORKER_ID)
                + " or less than 0"
            )
        if data_center_id > SnowflakeId.MAX_DATA_CENTER_ID or data_center_id < 0:
            raise ValueError(
                "Data center ID can't be greater than "
                + str(SnowflakeId.MAX_DATA_CENTER_ID)
                + " or less than 0"
            )

        self.worker_id = worker_id
        self.data_center_id = data_center_id
        self.sequence = 0
        self.last_timestamp = -1

    def generate_id(self):
        """Generate a snowflake id."""
        timestamp = self._current_millis()

        if timestamp < self.last_timestamp:
            raise ValueError("Clock moved backwards. Refusing to generate ID.")

        if timestamp == self.last_timestamp:
            # Within the same millisecond, increment the sequence number
            self.sequence = (self.sequence + 1) & SnowflakeId.SEQUENCE_MASK
            if self.sequence == 0:
                # Sequence exceeds its bit range, wait until the next millisecond
                timestamp = self._wait_next_millis(self.last_timestamp)
        else:
            # New millisecond, reset the sequence number
            self.sequence = 0

        # Update the last timestamp
        self.last_timestamp = timestamp

        # Generate and return the final ID
        return (
            (
                (timestamp - SnowflakeId.EPOCH)
                << (
                    SnowflakeId.WORKER_ID_BITS
                    + SnowflakeId.SEQUENCE_BITS
                    + SnowflakeId.DATA_CENTER_ID_BITS
                )
            )
            | (
                self.data_center_id
                << (SnowflakeId.SEQUENCE_BITS + SnowflakeId.WORKER_ID_BITS)
            )
            | (self.worker_id << SnowflakeId.SEQUENCE_BITS)
            | self.sequence
        )

    def _current_millis(self):
        return round(time.time() * 1000)

    def _wait_next_millis(self, last_timestamp):
        timestamp = self._current_millis()
        while timestamp <= last_timestamp:
            timestamp = self._current_millis()
        return timestamp


class _ChildProtocolWrapper(SmartProtocol):
    """Protocol wrapper for controlling child devices.

    This is an internal class used to communicate with child devices,
    and should not be used directly.

    This class overrides query() method of the protocol to modify all
    outgoing queries to use ``control_child`` command, and unwraps the
    device responses before returning to the caller.
    """

    def __init__(self, device_id: str, base_protocol: SmartProtocol):
        self._device_id = device_id
        self._protocol = base_protocol
        self._transport = base_protocol._transport

    def _get_method_and_params_for_request(self, request):
        """Return payload for wrapping.

        TODO: this does not support batches and requires refactoring in the future.
        """
        if isinstance(request, dict):
            if len(request) == 1:
                smart_method = next(iter(request))
                smart_params = request[smart_method]
            else:
                smart_method = "multipleRequest"
                requests = [
                    {"method": method, "params": params}
                    for method, params in request.items()
                ]
                smart_params = {"requests": requests}
        else:
            smart_method = request
            smart_params = None

        return smart_method, smart_params

    async def query(self, request: str | dict, retry_count: int = 3) -> dict:
        """Wrap request inside control_child envelope."""
        method, params = self._get_method_and_params_for_request(request)
        request_data = {
            "method": method,
            "params": params,
        }
        wrapped_payload = {
            "control_child": {
                "device_id": self._device_id,
                "requestData": request_data,
            }
        }

        response = await self._protocol.query(wrapped_payload, retry_count)
        result = response.get("control_child")
        # Unwrap responseData for control_child
        if result and (response_data := result.get("responseData")):
            result = response_data.get("result")
            if result and (multi_responses := result.get("responses")):
                ret_val = {}
                for multi_response in multi_responses:
                    method = multi_response["method"]
                    self._handle_response_error_code(multi_response, method)
                    ret_val[method] = multi_response.get("result")
                return ret_val

            self._handle_response_error_code(response_data, "control_child")

        return {method: result}

    async def close(self) -> None:
        """Do nothing as the parent owns the protocol."""<|MERGE_RESOLUTION|>--- conflicted
+++ resolved
@@ -232,13 +232,8 @@
             # In case the device returns empty lists avoid infinite looping
             if not next_batch[response_list_name]:
                 _LOGGER.error(
-<<<<<<< HEAD
-                    f"Device {self._host} received empty "
-                    + f"results query a partial list for method {method}"
-=======
                     f"Device {self._host} returned empty "
                     + f"results list for method {method}"
->>>>>>> 1ba5c732
                 )
                 break
             response_result[response_list_name].extend(next_batch[response_list_name])
