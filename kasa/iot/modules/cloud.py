"""Cloud module implementation."""
try:
    from pydantic.v1 import BaseModel
except ImportError:
    from pydantic import BaseModel

from ...feature import Feature, FeatureType
<<<<<<< HEAD
from ..iotmodule import IotModule
=======
from .module import IotModule
>>>>>>> 64da7367


class CloudInfo(BaseModel):
    """Container for cloud settings."""

    binded: bool
    cld_connection: int
    fwDlPage: str
    fwNotifyType: int
    illegalType: int
    server: str
    stopConnect: int
    tcspInfo: str
    tcspStatus: int
    username: str


class Cloud(IotModule):
    """Module implementing support for cloud services."""

    def __init__(self, device, module):
        super().__init__(device, module)
<<<<<<< HEAD
        self.add_feature(
=======
        self._add_feature(
>>>>>>> 64da7367
            Feature(
                device=device,
                container=self,
                name="Cloud connection",
                icon="mdi:cloud",
                attribute_getter="is_connected",
                type=FeatureType.BinarySensor,
            )
        )

    @property
    def is_connected(self) -> bool:
        """Return true if device is connected to the cloud."""
        return self.info.binded

    def query(self):
        """Request cloud connectivity info."""
        return self.query_for_command("get_info")

    @property
    def info(self) -> CloudInfo:
        """Return information about the cloud connectivity."""
        return CloudInfo.parse_obj(self.data["get_info"])

    def get_available_firmwares(self):
        """Return list of available firmwares."""
        return self.query_for_command("get_intl_fw_list")

    def set_server(self, url: str):
        """Set the update server URL."""
        return self.query_for_command("set_server_url", {"server": url})

    def connect(self, username: str, password: str):
        """Login to the cloud using given information."""
        return self.query_for_command(
            "bind", {"username": username, "password": password}
        )

    def disconnect(self):
        """Disconnect from the cloud."""
        return self.query_for_command("unbind")<|MERGE_RESOLUTION|>--- conflicted
+++ resolved
@@ -5,11 +5,7 @@
     from pydantic import BaseModel
 
 from ...feature import Feature, FeatureType
-<<<<<<< HEAD
 from ..iotmodule import IotModule
-=======
-from .module import IotModule
->>>>>>> 64da7367
 
 
 class CloudInfo(BaseModel):
@@ -32,11 +28,7 @@
 
     def __init__(self, device, module):
         super().__init__(device, module)
-<<<<<<< HEAD
-        self.add_feature(
-=======
         self._add_feature(
->>>>>>> 64da7367
             Feature(
                 device=device,
                 container=self,
