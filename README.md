# python-kasa

[![PyPI version](https://badge.fury.io/py/python-kasa.svg)](https://badge.fury.io/py/python-kasa)
[![Build Status](https://github.com/python-kasa/python-kasa/actions/workflows/ci.yml/badge.svg)](https://github.com/python-kasa/python-kasa/actions/workflows/ci.yml)
[![codecov](https://codecov.io/gh/python-kasa/python-kasa/branch/master/graph/badge.svg?token=5K7rtN5OmS)](https://codecov.io/gh/python-kasa/python-kasa)
[![Documentation Status](https://readthedocs.org/projects/python-kasa/badge/?version=latest)](https://python-kasa.readthedocs.io/en/latest/?badge=latest)

python-kasa is a Python library to control TPLink's smart home devices (plugs, wall switches, power strips, and bulbs).

This is a voluntary, community-driven effort and is not affiliated, sponsored, or endorsed by TPLink.

**Contributions in any form (adding missing features, reporting issues, fixing or triaging existing ones, improving the documentation, or device donations) are more than welcome!**

---

## Getting started

You can install the most recent release using pip:
```
pip install python-kasa
```

Alternatively, you can clone this repository and use `uv` to install the development version:
```
git clone https://github.com/python-kasa/python-kasa.git
cd python-kasa/
uv sync --all-extras
uv run kasa
```

If you have not yet provisioned your device, [you can do so using the cli tool](https://python-kasa.readthedocs.io/en/latest/cli.html#provisioning).

## Discovering devices

Running `kasa discover` will send discovery packets to the default broadcast address (`255.255.255.255`) to discover supported devices.
If your device requires authentication to control it,
you need to pass the credentials using `--username` and `--password` options or define `KASA_USERNAME` and `KASA_PASSWORD` environment variables.

> [!NOTE]
> If your system has multiple network interfaces, you can specify the broadcast address using the `--target` option.

The `discover` command will automatically execute the `state` command on all the discovered devices:

```
$ kasa discover
Discovering devices on 255.255.255.255 for 3 seconds

== Bulb McBulby - L530 ==
Host: 192.0.2.123
Port: 80
Device state: False
Time:         2024-06-22 15:42:15+02:00 (tz: {'timezone': 'CEST'}
Hardware:     3.0
Software:     1.1.6 Build 240130 Rel.173828
MAC (rssi):   5C:E9:31:aa:bb:cc (-50)
== Primary features ==
State (state): False
Brightness (brightness): 11 (range: 0-100)
Color temperature (color_temperature): 0 (range: 2500-6500)
Light effect (light_effect): *Off* Party Relax

== Information ==
Signal Level (signal_level): 2
Overheated (overheated): False
Cloud connection (cloud_connection): False
Update available (update_available): None
Device time (device_time): 2024-06-22 15:42:15+02:00

== Configuration ==
HSV (hsv): HSV(hue=35, saturation=70, value=11)
Auto update enabled (auto_update_enabled): False
Light preset (light_preset): *Not set* Light preset 1 Light preset 2 Light preset 3 Light preset 4 Light preset 5 Light preset 6 Light preset 7
Smooth transition on (smooth_transition_on): 2 (range: 0-60)
Smooth transition off (smooth_transition_off): 20 (range: 0-60)

== Debug ==
Device ID (device_id): soneuniqueidentifier
RSSI (rssi): -50 dBm
SSID (ssid): HomeNet
Current firmware version (current_firmware_version): 1.1.6 Build 240130 Rel.173828
Available firmware version (available_firmware_version): None
```


## Command line usage

All devices support a variety of common commands (like `on`, `off`, and `state`).
The syntax to control device is `kasa --host <host> <command>`:

```
$ kasa --host 192.0.2.123 on
```

Use `kasa --help` ([or consult the documentation](https://python-kasa.readthedocs.io/en/latest/cli.html#kasa-help)) to get a list of all available commands and options.
Some examples of available options include JSON output (`--json`), more verbose output (`--verbose`), and defining timeouts (`--timeout` and `--discovery-timeout`).
Refer [the documentation](https://python-kasa.readthedocs.io/en/latest/cli.html) for more details.

> [!NOTE]
> Each individual command may also have additional options, which are shown when called with the `--help` option.


### Feature interface

All devices are also controllable through a generic feature-based interface.
The available features differ from device to device and are accessible using `kasa feature` command:

```
$ kasa --host 192.0.2.123 feature
== Primary features ==
State (state): False
Brightness (brightness): 11 (range: 0-100)
Color temperature (color_temperature): 0 (range: 2500-6500)
Light effect (light_effect): *Off* Party Relax

== Information ==
Signal Level (signal_level): 2
Overheated (overheated): False
Cloud connection (cloud_connection): False
Update available (update_available): None
Device time (device_time): 2024-06-22 15:39:44+02:00

== Configuration ==
HSV (hsv): HSV(hue=35, saturation=70, value=11)
Auto update enabled (auto_update_enabled): False
Light preset (light_preset): *Not set* Light preset 1 Light preset 2 Light preset 3 Light preset 4 Light preset 5 Light preset 6 Light preset 7
Smooth transition on (smooth_transition_on): 2 (range: 0-60)
Smooth transition off (smooth_transition_off): 20 (range: 0-60)

== Debug ==
Device ID (device_id): soneuniqueidentifier
RSSI (rssi): -50 dBm
SSID (ssid): HomeNet
Current firmware version (current_firmware_version): 1.1.6 Build 240130 Rel.173828
Available firmware version (available_firmware_version): None
```

Some features present configuration that can be changed:
```
kasa --host 192.0.2.123 feature color_temperature 2500
Changing color_temperature from 0 to 2500
New state: 2500
```

> [!NOTE]
> When controlling hub-connected devices, you need to pass the device ID of the connected device as an option: `kasa --host 192.0.2.200 feature --child someuniqueidentifier target_temperature 21`


## Library usage

```
import asyncio
from kasa import Discover

async def main():
    dev = await Discover.discover_single("192.0.2.123", username="un@example.com", password="pw")
    await dev.turn_on()
    await dev.update()

if __name__ == "__main__":
    asyncio.run(main())
```

If you want to use this library in your own project, a good starting point is [the tutorial in the documentation](https://python-kasa.readthedocs.io/en/latest/tutorial.html).

You can find several code examples in the API documentation [How to guides](https://python-kasa.readthedocs.io/en/latest/guides.html).

Information about the library design and the way the devices work can be found in the [topics section](https://python-kasa.readthedocs.io/en/latest/topics.html).

## Contributing

Contributions are very welcome! The easiest way to contribute is by [creating a fixture file](https://python-kasa.readthedocs.io/en/latest/contribute.html#contributing-fixture-files) for the automated test suite if your device hardware and firmware version is not currently listed as supported.
Please refer to [our contributing guidelines](https://python-kasa.readthedocs.io/en/latest/contribute.html).

## Supported devices

The following devices have been tested and confirmed as working. If your device is unlisted but working, please consider [contributing a fixture file](https://python-kasa.readthedocs.io/en/latest/contribute.html#contributing-fixture-files).

> [!NOTE]
> The hub attached Tapo buttons S200B and S200D do not currently support alerting when the button is pressed.

> [!NOTE]
> Some firmware versions of Tapo Cameras will not authenticate unless you enable "Tapo Lab" > "Third-Party Compatibility" in the native Tapo app.
> Alternatively, you can factory reset and then prevent the device from accessing the internet.

<!--Do not edit text inside the SUPPORTED section below -->
<!--SUPPORTED_START-->
### Supported Kasa devices

- **Plugs**: EP10, EP25[^1], HS100[^2], HS103, HS105, HS110, KP100, KP105, KP115, KP125, KP125M[^1], KP401
- **Power Strips**: EP40, EP40M[^1], HS107, HS300, KP200, KP303, KP400
- **Wall Switches**: ES20M, HS200[^2], HS210, HS220[^2], KP405, KS200, KS200M, KS205[^1], KS220, KS220M, KS225[^1], KS230, KS240[^1]
- **Bulbs**: KL110, KL120, KL125, KL130, KL135, KL50, KL60, LB100, LB110
- **Light Strips**: KL400L10, KL400L5, KL420L5, KL430
- **Hubs**: KH100[^1]
- **Hub-Connected Devices[^3]**: KE100[^1]

### Supported Tapo[^1] devices

- **Plugs**: P100, P110, P110M, P115, P125M, P135, TP10, TP15
<<<<<<< HEAD
- **Power Strips**: P210M, P300, P304M, P306, P316M, TP25
- **Wall Switches**: S210, S220, S500D, S505, S505D
=======
- **Power Strips**: P210M, P300, P304M, P306, TP25
- **Wall Switches**: S210, S220, S500, S500D, S505, S505D
>>>>>>> 08e7ab51
- **Bulbs**: L510B, L510E, L530B, L530E, L535E, L630
- **Light Strips**: L900-10, L900-5, L920-5, L930-5
- **Cameras**: C100, C110, C210, C220, C225, C325WB, C520WS, C720, TC65, TC70
- **Doorbells and chimes**: D100C, D130, D230
- **Vacuums**: RV20 Max Plus, RV30 Max
- **Hubs**: H100, H200
- **Hub-Connected Devices[^3]**: S200B, S200D, T100, T110, T300, T310, T315

<!--SUPPORTED_END-->
[^1]: Model requires authentication
[^2]: Newer versions require authentication
[^3]: Devices may work across TAPO/KASA branded hubs

See [supported devices in our documentation](SUPPORTED.md) for more detailed information about tested hardware and software versions.

## Resources

### Developer Resources

* [softScheck's github contains lot of information and wireshark dissector](https://github.com/softScheck/tplink-smartplug)
* [TP-Link Smart Home Device Simulator](https://github.com/plasticrake/tplink-smarthome-simulator)
* [Unofficial API documentation](https://github.com/plasticrake/tplink-smarthome-api)
* [Another unofficial API documentation](https://github.com/whitslack/kasa)
* [pyHS100](https://github.com/GadgetReactor/pyHS100) provides synchronous interface and is the unmaintained predecessor of this library.


### Library Users

* [Home Assistant](https://www.home-assistant.io/integrations/tplink/)
* [MQTT access to TP-Link devices, using python-kasa](https://github.com/flavio-fernandes/mqtt2kasa)
* [Homebridge Kasa Python Plug-In](https://github.com/ZeliardM/homebridge-kasa-python)

### Other related projects

* [PyTapo - Python library for communication with Tapo Cameras](https://github.com/JurajNyiri/pytapo)
  * [Home Assistant integration](https://github.com/JurajNyiri/HomeAssistant-Tapo-Control)
* [Tapo P100 (Tapo plugs, Tapo bulbs)](https://github.com/fishbigger/TapoP100)
  * [Home Assistant integration](https://github.com/fishbigger/HomeAssistant-Tapo-P100-Control)
* [plugp100, another tapo library](https://github.com/petretiandrea/plugp100)
  * [Home Assistant integration](https://github.com/petretiandrea/home-assistant-tapo-p100)
* [rust and python implementation for tapo devices](https://github.com/mihai-dinculescu/tapo/)<|MERGE_RESOLUTION|>--- conflicted
+++ resolved
@@ -197,13 +197,8 @@
 ### Supported Tapo[^1] devices
 
 - **Plugs**: P100, P110, P110M, P115, P125M, P135, TP10, TP15
-<<<<<<< HEAD
 - **Power Strips**: P210M, P300, P304M, P306, P316M, TP25
-- **Wall Switches**: S210, S220, S500D, S505, S505D
-=======
-- **Power Strips**: P210M, P300, P304M, P306, TP25
 - **Wall Switches**: S210, S220, S500, S500D, S505, S505D
->>>>>>> 08e7ab51
 - **Bulbs**: L510B, L510E, L530B, L530E, L535E, L630
 - **Light Strips**: L900-10, L900-5, L920-5, L930-5
 - **Cameras**: C100, C110, C210, C220, C225, C325WB, C520WS, C720, TC65, TC70
