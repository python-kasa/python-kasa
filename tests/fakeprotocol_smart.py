--- conflicted
+++ resolved
@@ -174,8 +174,6 @@
     }
 
     def _missing_result(self, method):
-<<<<<<< HEAD
-=======
         """Check the FIXTURE_MISSING_MAP for responses.
 
         Fixtures generated prior to a query being supported by dump_devinfo
@@ -184,7 +182,6 @@
         If the first value of the lookup value is a tuple it will also check
         the version, i.e. (component_name, component_version).
         """
->>>>>>> 2e3b1bc3
         if not (missing := self.FIXTURE_MISSING_MAP.get(method)):
             return None
         condition = missing[0]
@@ -311,12 +308,7 @@
                     stacklevel=2,
                 )
         # Replace parent child infos with the infos from the child fixtures so
-<<<<<<< HEAD
-        # that updates update both.
-        # This doesn't work for smartcam children as they have different schemas
-=======
         # that updates update both
->>>>>>> 2e3b1bc3
         if not verbatim and child_infos and found_child_fixture_infos:
             parent_fixture_info[child_devices_key]["child_device_list"] = (
                 found_child_fixture_infos
